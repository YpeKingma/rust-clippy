--- conflicted
+++ resolved
@@ -147,11 +147,7 @@
                 (previous)(sess, lint_store);
             }
 
-<<<<<<< HEAD
-            let conf = clippy_lints::Conf::read(sess, &conf_path);
-=======
             let conf = clippy_config::Conf::read(sess, &conf_path);
->>>>>>> 01a0a366
             clippy_lints::register_plugins(lint_store, sess, conf);
             clippy_lints::register_pre_expansion_lints(lint_store, conf);
             clippy_lints::register_renamed(lint_store);
