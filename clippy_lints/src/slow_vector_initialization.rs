--- conflicted
+++ resolved
@@ -269,11 +269,7 @@
     /// Returns `true` if give expression is `repeat(0).take(...)`
     fn is_repeat_take(&mut self, expr: &'tcx Expr<'tcx>) -> bool {
         if let ExprKind::MethodCall(take_path, recv, [len_arg], _) = expr.kind
-<<<<<<< HEAD
-            && take_path.ident.name == sym!(take)
-=======
             && take_path.ident.name.as_str() == "take"
->>>>>>> ab560d88
             // Check that take is applied to `repeat(0)`
             && self.is_repeat_zero(recv)
         {
