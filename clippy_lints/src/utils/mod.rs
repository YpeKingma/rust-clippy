--- conflicted
+++ resolved
@@ -3,1823 +3,5 @@
 pub mod inspector;
 #[cfg(feature = "internal-lints")]
 pub mod internal_lints;
-<<<<<<< HEAD
-pub mod numeric_literal;
-pub mod paths;
-pub mod ptr;
-pub mod qualify_min_const_fn;
-pub mod sugg;
-pub mod usage;
-pub mod visitors;
-
-pub use self::attrs::*;
-pub use self::diagnostics::*;
-pub use self::hir_utils::{both, eq_expr_value, over, SpanlessEq, SpanlessHash};
-
-use std::borrow::Cow;
-use std::collections::hash_map::Entry;
-use std::hash::BuildHasherDefault;
-
-use if_chain::if_chain;
-use rustc_ast::ast::{self, Attribute, LitKind};
-use rustc_data_structures::fx::FxHashMap;
-use rustc_errors::Applicability;
-use rustc_hir as hir;
-use rustc_hir::def::{CtorKind, CtorOf, DefKind, Res};
-use rustc_hir::def_id::{DefId, LOCAL_CRATE};
-use rustc_hir::intravisit::{self, NestedVisitorMap, Visitor};
-use rustc_hir::Node;
-use rustc_hir::{
-    def, Arm, Block, Body, Constness, Crate, Expr, ExprKind, FnDecl, HirId, ImplItem, ImplItemKind, Item, ItemKind,
-    MatchSource, Param, Pat, PatKind, Path, PathSegment, QPath, TraitItem, TraitItemKind, TraitRef, TyKind, Unsafety,
-};
-use rustc_infer::infer::TyCtxtInferExt;
-use rustc_lint::{LateContext, Level, Lint, LintContext};
-use rustc_middle::hir::exports::Export;
-use rustc_middle::hir::map::Map;
-use rustc_middle::ty::subst::{GenericArg, GenericArgKind};
-use rustc_middle::ty::{self, layout::IntegerExt, DefIdTree, Ty, TyCtxt, TypeFoldable};
-use rustc_semver::RustcVersion;
-use rustc_session::Session;
-use rustc_span::hygiene::{ExpnKind, MacroKind};
-use rustc_span::source_map::original_sp;
-use rustc_span::sym;
-use rustc_span::symbol::{kw, Symbol};
-use rustc_span::{BytePos, Pos, Span, DUMMY_SP};
-use rustc_target::abi::Integer;
-use rustc_trait_selection::traits::query::normalize::AtExt;
-use smallvec::SmallVec;
-
-use crate::consts::{constant, Constant};
-
-pub fn parse_msrv(msrv: &str, sess: Option<&Session>, span: Option<Span>) -> Option<RustcVersion> {
-    if let Ok(version) = RustcVersion::parse(msrv) {
-        return Some(version);
-    } else if let Some(sess) = sess {
-        if let Some(span) = span {
-            sess.span_err(span, &format!("`{}` is not a valid Rust version", msrv));
-        }
-    }
-    None
-}
-
-pub fn meets_msrv(msrv: Option<&RustcVersion>, lint_msrv: &RustcVersion) -> bool {
-    msrv.map_or(true, |msrv| msrv.meets(*lint_msrv))
-}
-
-macro_rules! extract_msrv_attr {
-    (LateContext) => {
-        extract_msrv_attr!(@LateContext, ());
-    };
-    (EarlyContext) => {
-        extract_msrv_attr!(@EarlyContext);
-    };
-    (@$context:ident$(, $call:tt)?) => {
-        fn enter_lint_attrs(&mut self, cx: &rustc_lint::$context<'tcx>, attrs: &'tcx [rustc_ast::ast::Attribute]) {
-            use $crate::utils::get_unique_inner_attr;
-            match get_unique_inner_attr(cx.sess$($call)?, attrs, "msrv") {
-                Some(msrv_attr) => {
-                    if let Some(msrv) = msrv_attr.value_str() {
-                        self.msrv = $crate::utils::parse_msrv(
-                            &msrv.to_string(),
-                            Some(cx.sess$($call)?),
-                            Some(msrv_attr.span),
-                        );
-                    } else {
-                        cx.sess$($call)?.span_err(msrv_attr.span, "bad clippy attribute");
-                    }
-                },
-                _ => (),
-            }
-        }
-    };
-}
-
-/// Returns `true` if the two spans come from differing expansions (i.e., one is
-/// from a macro and one isn't).
-#[must_use]
-pub fn differing_macro_contexts(lhs: Span, rhs: Span) -> bool {
-    rhs.ctxt() != lhs.ctxt()
-}
-
-/// Returns `true` if the given `NodeId` is inside a constant context
-///
-/// # Example
-///
-/// ```rust,ignore
-/// if in_constant(cx, expr.hir_id) {
-///     // Do something
-/// }
-/// ```
-pub fn in_constant(cx: &LateContext<'_>, id: HirId) -> bool {
-    let parent_id = cx.tcx.hir().get_parent_item(id);
-    match cx.tcx.hir().get(parent_id) {
-        Node::Item(&Item {
-            kind: ItemKind::Const(..) | ItemKind::Static(..),
-            ..
-        })
-        | Node::TraitItem(&TraitItem {
-            kind: TraitItemKind::Const(..),
-            ..
-        })
-        | Node::ImplItem(&ImplItem {
-            kind: ImplItemKind::Const(..),
-            ..
-        })
-        | Node::AnonConst(_) => true,
-        Node::Item(&Item {
-            kind: ItemKind::Fn(ref sig, ..),
-            ..
-        })
-        | Node::ImplItem(&ImplItem {
-            kind: ImplItemKind::Fn(ref sig, _),
-            ..
-        }) => sig.header.constness == Constness::Const,
-        _ => false,
-    }
-}
-
-/// Returns `true` if this `span` was expanded by any macro.
-#[must_use]
-pub fn in_macro(span: Span) -> bool {
-    if span.from_expansion() {
-        !matches!(span.ctxt().outer_expn_data().kind, ExpnKind::Desugaring(..))
-    } else {
-        false
-    }
-}
-
-// If the snippet is empty, it's an attribute that was inserted during macro
-// expansion and we want to ignore those, because they could come from external
-// sources that the user has no control over.
-// For some reason these attributes don't have any expansion info on them, so
-// we have to check it this way until there is a better way.
-pub fn is_present_in_source<T: LintContext>(cx: &T, span: Span) -> bool {
-    if let Some(snippet) = snippet_opt(cx, span) {
-        if snippet.is_empty() {
-            return false;
-        }
-    }
-    true
-}
-
-/// Checks if given pattern is a wildcard (`_`)
-pub fn is_wild<'tcx>(pat: &impl std::ops::Deref<Target = Pat<'tcx>>) -> bool {
-    matches!(pat.kind, PatKind::Wild)
-}
-
-/// Checks if type is struct, enum or union type with the given def path.
-///
-/// If the type is a diagnostic item, use `is_type_diagnostic_item` instead.
-/// If you change the signature, remember to update the internal lint `MatchTypeOnDiagItem`
-pub fn match_type(cx: &LateContext<'_>, ty: Ty<'_>, path: &[&str]) -> bool {
-    match ty.kind() {
-        ty::Adt(adt, _) => match_def_path(cx, adt.did, path),
-        _ => false,
-    }
-}
-
-/// Checks if the type is equal to a diagnostic item
-///
-/// If you change the signature, remember to update the internal lint `MatchTypeOnDiagItem`
-pub fn is_type_diagnostic_item(cx: &LateContext<'_>, ty: Ty<'_>, diag_item: Symbol) -> bool {
-    match ty.kind() {
-        ty::Adt(adt, _) => cx.tcx.is_diagnostic_item(diag_item, adt.did),
-        _ => false,
-    }
-}
-
-/// Checks if the type is equal to a lang item
-pub fn is_type_lang_item(cx: &LateContext<'_>, ty: Ty<'_>, lang_item: hir::LangItem) -> bool {
-    match ty.kind() {
-        ty::Adt(adt, _) => cx.tcx.lang_items().require(lang_item).unwrap() == adt.did,
-        _ => false,
-    }
-}
-
-/// Checks if the method call given in `expr` belongs to the given trait.
-pub fn match_trait_method(cx: &LateContext<'_>, expr: &Expr<'_>, path: &[&str]) -> bool {
-    let def_id = cx.typeck_results().type_dependent_def_id(expr.hir_id).unwrap();
-    let trt_id = cx.tcx.trait_of_item(def_id);
-    trt_id.map_or(false, |trt_id| match_def_path(cx, trt_id, path))
-}
-
-/// Checks if an expression references a variable of the given name.
-pub fn match_var(expr: &Expr<'_>, var: Symbol) -> bool {
-    if let ExprKind::Path(QPath::Resolved(None, ref path)) = expr.kind {
-        if let [p] = path.segments {
-            return p.ident.name == var;
-        }
-    }
-    false
-}
-
-pub fn last_path_segment<'tcx>(path: &QPath<'tcx>) -> &'tcx PathSegment<'tcx> {
-    match *path {
-        QPath::Resolved(_, ref path) => path.segments.last().expect("A path must have at least one segment"),
-        QPath::TypeRelative(_, ref seg) => seg,
-        QPath::LangItem(..) => panic!("last_path_segment: lang item has no path segments"),
-    }
-}
-
-pub fn single_segment_path<'tcx>(path: &QPath<'tcx>) -> Option<&'tcx PathSegment<'tcx>> {
-    match *path {
-        QPath::Resolved(_, ref path) => path.segments.get(0),
-        QPath::TypeRelative(_, ref seg) => Some(seg),
-        QPath::LangItem(..) => None,
-    }
-}
-
-/// Matches a `QPath` against a slice of segment string literals.
-///
-/// There is also `match_path` if you are dealing with a `rustc_hir::Path` instead of a
-/// `rustc_hir::QPath`.
-///
-/// # Examples
-/// ```rust,ignore
-/// match_qpath(path, &["std", "rt", "begin_unwind"])
-/// ```
-pub fn match_qpath(path: &QPath<'_>, segments: &[&str]) -> bool {
-    match *path {
-        QPath::Resolved(_, ref path) => match_path(path, segments),
-        QPath::TypeRelative(ref ty, ref segment) => match ty.kind {
-            TyKind::Path(ref inner_path) => {
-                if let [prefix @ .., end] = segments {
-                    if match_qpath(inner_path, prefix) {
-                        return segment.ident.name.as_str() == *end;
-                    }
-                }
-                false
-            },
-            _ => false,
-        },
-        QPath::LangItem(..) => false,
-    }
-}
-
-/// Matches a `Path` against a slice of segment string literals.
-///
-/// There is also `match_qpath` if you are dealing with a `rustc_hir::QPath` instead of a
-/// `rustc_hir::Path`.
-///
-/// # Examples
-///
-/// ```rust,ignore
-/// if match_path(&trait_ref.path, &paths::HASH) {
-///     // This is the `std::hash::Hash` trait.
-/// }
-///
-/// if match_path(ty_path, &["rustc", "lint", "Lint"]) {
-///     // This is a `rustc_middle::lint::Lint`.
-/// }
-/// ```
-pub fn match_path(path: &Path<'_>, segments: &[&str]) -> bool {
-    path.segments
-        .iter()
-        .rev()
-        .zip(segments.iter().rev())
-        .all(|(a, b)| a.ident.name.as_str() == *b)
-}
-
-/// Matches a `Path` against a slice of segment string literals, e.g.
-///
-/// # Examples
-/// ```rust,ignore
-/// match_path_ast(path, &["std", "rt", "begin_unwind"])
-/// ```
-pub fn match_path_ast(path: &ast::Path, segments: &[&str]) -> bool {
-    path.segments
-        .iter()
-        .rev()
-        .zip(segments.iter().rev())
-        .all(|(a, b)| a.ident.name.as_str() == *b)
-}
-
-/// If the expression is a path to a local, returns the canonical `HirId` of the local.
-pub fn path_to_local(expr: &Expr<'_>) -> Option<HirId> {
-    if let ExprKind::Path(QPath::Resolved(None, ref path)) = expr.kind {
-        if let Res::Local(id) = path.res {
-            return Some(id);
-        }
-    }
-    None
-}
-
-/// Returns true if the expression is a path to a local with the specified `HirId`.
-/// Use this function to see if an expression matches a function argument or a match binding.
-pub fn path_to_local_id(expr: &Expr<'_>, id: HirId) -> bool {
-    path_to_local(expr) == Some(id)
-}
-
-/// Gets the definition associated to a path.
-#[allow(clippy::shadow_unrelated)] // false positive #6563
-pub fn path_to_res(cx: &LateContext<'_>, path: &[&str]) -> Res {
-    macro_rules! try_res {
-        ($e:expr) => {
-            match $e {
-                Some(e) => e,
-                None => return Res::Err,
-            }
-        };
-    }
-    fn item_child_by_name<'tcx>(tcx: TyCtxt<'tcx>, def_id: DefId, name: &str) -> Option<&'tcx Export<HirId>> {
-        tcx.item_children(def_id)
-            .iter()
-            .find(|item| item.ident.name.as_str() == name)
-    }
-
-    let (krate, first, path) = match *path {
-        [krate, first, ref path @ ..] => (krate, first, path),
-        _ => return Res::Err,
-    };
-    let tcx = cx.tcx;
-    let crates = tcx.crates();
-    let krate = try_res!(crates.iter().find(|&&num| tcx.crate_name(num).as_str() == krate));
-    let first = try_res!(item_child_by_name(tcx, krate.as_def_id(), first));
-    let last = path
-        .iter()
-        .copied()
-        // `get_def_path` seems to generate these empty segments for extern blocks.
-        // We can just ignore them.
-        .filter(|segment| !segment.is_empty())
-        // for each segment, find the child item
-        .try_fold(first, |item, segment| {
-            let def_id = item.res.def_id();
-            if let Some(item) = item_child_by_name(tcx, def_id, segment) {
-                Some(item)
-            } else if matches!(item.res, Res::Def(DefKind::Enum | DefKind::Struct, _)) {
-                // it is not a child item so check inherent impl items
-                tcx.inherent_impls(def_id)
-                    .iter()
-                    .find_map(|&impl_def_id| item_child_by_name(tcx, impl_def_id, segment))
-            } else {
-                None
-            }
-        });
-    try_res!(last).res
-}
-
-/// Convenience function to get the `DefId` of a trait by path.
-/// It could be a trait or trait alias.
-pub fn get_trait_def_id(cx: &LateContext<'_>, path: &[&str]) -> Option<DefId> {
-    match path_to_res(cx, path) {
-        Res::Def(DefKind::Trait | DefKind::TraitAlias, trait_id) => Some(trait_id),
-        _ => None,
-    }
-}
-
-/// Checks whether a type implements a trait.
-/// See also `get_trait_def_id`.
-pub fn implements_trait<'tcx>(
-    cx: &LateContext<'tcx>,
-    ty: Ty<'tcx>,
-    trait_id: DefId,
-    ty_params: &[GenericArg<'tcx>],
-) -> bool {
-    // Do not check on infer_types to avoid panic in evaluate_obligation.
-    if ty.has_infer_types() {
-        return false;
-    }
-    let ty = cx.tcx.erase_regions(ty);
-    if ty.has_escaping_bound_vars() {
-        return false;
-    }
-    let ty_params = cx.tcx.mk_substs(ty_params.iter());
-    cx.tcx.type_implements_trait((trait_id, ty, ty_params, cx.param_env))
-}
-
-/// Gets the `hir::TraitRef` of the trait the given method is implemented for.
-///
-/// Use this if you want to find the `TraitRef` of the `Add` trait in this example:
-///
-/// ```rust
-/// struct Point(isize, isize);
-///
-/// impl std::ops::Add for Point {
-///     type Output = Self;
-///
-///     fn add(self, other: Self) -> Self {
-///         Point(0, 0)
-///     }
-/// }
-/// ```
-pub fn trait_ref_of_method<'tcx>(cx: &LateContext<'tcx>, hir_id: HirId) -> Option<&'tcx TraitRef<'tcx>> {
-    // Get the implemented trait for the current function
-    let parent_impl = cx.tcx.hir().get_parent_item(hir_id);
-    if_chain! {
-        if parent_impl != hir::CRATE_HIR_ID;
-        if let hir::Node::Item(item) = cx.tcx.hir().get(parent_impl);
-        if let hir::ItemKind::Impl(impl_) = &item.kind;
-        then { return impl_.of_trait.as_ref(); }
-    }
-    None
-}
-
-/// Checks whether this type implements `Drop`.
-pub fn has_drop<'tcx>(cx: &LateContext<'tcx>, ty: Ty<'tcx>) -> bool {
-    match ty.ty_adt_def() {
-        Some(def) => def.has_dtor(cx.tcx),
-        None => false,
-    }
-}
-
-/// Returns the method names and argument list of nested method call expressions that make up
-/// `expr`. method/span lists are sorted with the most recent call first.
-pub fn method_calls<'tcx>(
-    expr: &'tcx Expr<'tcx>,
-    max_depth: usize,
-) -> (Vec<Symbol>, Vec<&'tcx [Expr<'tcx>]>, Vec<Span>) {
-    let mut method_names = Vec::with_capacity(max_depth);
-    let mut arg_lists = Vec::with_capacity(max_depth);
-    let mut spans = Vec::with_capacity(max_depth);
-
-    let mut current = expr;
-    for _ in 0..max_depth {
-        if let ExprKind::MethodCall(path, span, args, _) = &current.kind {
-            if args.iter().any(|e| e.span.from_expansion()) {
-                break;
-            }
-            method_names.push(path.ident.name);
-            arg_lists.push(&**args);
-            spans.push(*span);
-            current = &args[0];
-        } else {
-            break;
-        }
-    }
-
-    (method_names, arg_lists, spans)
-}
-
-/// Matches an `Expr` against a chain of methods, and return the matched `Expr`s.
-///
-/// For example, if `expr` represents the `.baz()` in `foo.bar().baz()`,
-/// `method_chain_args(expr, &["bar", "baz"])` will return a `Vec`
-/// containing the `Expr`s for
-/// `.bar()` and `.baz()`
-pub fn method_chain_args<'a>(expr: &'a Expr<'_>, methods: &[&str]) -> Option<Vec<&'a [Expr<'a>]>> {
-    let mut current = expr;
-    let mut matched = Vec::with_capacity(methods.len());
-    for method_name in methods.iter().rev() {
-        // method chains are stored last -> first
-        if let ExprKind::MethodCall(ref path, _, ref args, _) = current.kind {
-            if path.ident.name.as_str() == *method_name {
-                if args.iter().any(|e| e.span.from_expansion()) {
-                    return None;
-                }
-                matched.push(&**args); // build up `matched` backwards
-                current = &args[0] // go to parent expression
-            } else {
-                return None;
-            }
-        } else {
-            return None;
-        }
-    }
-    // Reverse `matched` so that it is in the same order as `methods`.
-    matched.reverse();
-    Some(matched)
-}
-
-/// Returns `true` if the provided `def_id` is an entrypoint to a program.
-pub fn is_entrypoint_fn(cx: &LateContext<'_>, def_id: DefId) -> bool {
-    cx.tcx
-        .entry_fn(LOCAL_CRATE)
-        .map_or(false, |(entry_fn_def_id, _)| def_id == entry_fn_def_id.to_def_id())
-}
-
-/// Returns `true` if the expression is in the program's `#[panic_handler]`.
-pub fn is_in_panic_handler(cx: &LateContext<'_>, e: &Expr<'_>) -> bool {
-    let parent = cx.tcx.hir().get_parent_item(e.hir_id);
-    let def_id = cx.tcx.hir().local_def_id(parent).to_def_id();
-    Some(def_id) == cx.tcx.lang_items().panic_impl()
-}
-
-/// Gets the name of the item the expression is in, if available.
-pub fn get_item_name(cx: &LateContext<'_>, expr: &Expr<'_>) -> Option<Symbol> {
-    let parent_id = cx.tcx.hir().get_parent_item(expr.hir_id);
-    match cx.tcx.hir().find(parent_id) {
-        Some(
-            Node::Item(Item { ident, .. })
-            | Node::TraitItem(TraitItem { ident, .. })
-            | Node::ImplItem(ImplItem { ident, .. }),
-        ) => Some(ident.name),
-        _ => None,
-    }
-}
-
-/// Gets the name of a `Pat`, if any.
-pub fn get_pat_name(pat: &Pat<'_>) -> Option<Symbol> {
-    match pat.kind {
-        PatKind::Binding(.., ref spname, _) => Some(spname.name),
-        PatKind::Path(ref qpath) => single_segment_path(qpath).map(|ps| ps.ident.name),
-        PatKind::Box(ref p) | PatKind::Ref(ref p, _) => get_pat_name(&*p),
-        _ => None,
-    }
-}
-
-struct ContainsName {
-    name: Symbol,
-    result: bool,
-}
-
-impl<'tcx> Visitor<'tcx> for ContainsName {
-    type Map = Map<'tcx>;
-
-    fn visit_name(&mut self, _: Span, name: Symbol) {
-        if self.name == name {
-            self.result = true;
-        }
-    }
-    fn nested_visit_map(&mut self) -> NestedVisitorMap<Self::Map> {
-        NestedVisitorMap::None
-    }
-}
-
-/// Checks if an `Expr` contains a certain name.
-pub fn contains_name(name: Symbol, expr: &Expr<'_>) -> bool {
-    let mut cn = ContainsName { name, result: false };
-    cn.visit_expr(expr);
-    cn.result
-}
-
-/// Returns `true` if `expr` contains a return expression
-pub fn contains_return(expr: &hir::Expr<'_>) -> bool {
-    struct RetCallFinder {
-        found: bool,
-    }
-
-    impl<'tcx> hir::intravisit::Visitor<'tcx> for RetCallFinder {
-        type Map = Map<'tcx>;
-
-        fn visit_expr(&mut self, expr: &'tcx hir::Expr<'_>) {
-            if self.found {
-                return;
-            }
-            if let hir::ExprKind::Ret(..) = &expr.kind {
-                self.found = true;
-            } else {
-                hir::intravisit::walk_expr(self, expr);
-            }
-        }
-
-        fn nested_visit_map(&mut self) -> hir::intravisit::NestedVisitorMap<Self::Map> {
-            hir::intravisit::NestedVisitorMap::None
-        }
-    }
-
-    let mut visitor = RetCallFinder { found: false };
-    visitor.visit_expr(expr);
-    visitor.found
-}
-
-struct FindMacroCalls<'a, 'b> {
-    names: &'a [&'b str],
-    result: Vec<Span>,
-}
-
-impl<'a, 'b, 'tcx> Visitor<'tcx> for FindMacroCalls<'a, 'b> {
-    type Map = Map<'tcx>;
-
-    fn visit_expr(&mut self, expr: &'tcx Expr<'_>) {
-        if self.names.iter().any(|fun| is_expn_of(expr.span, fun).is_some()) {
-            self.result.push(expr.span);
-        }
-        // and check sub-expressions
-        intravisit::walk_expr(self, expr);
-    }
-
-    fn nested_visit_map(&mut self) -> NestedVisitorMap<Self::Map> {
-        NestedVisitorMap::None
-    }
-}
-
-/// Finds calls of the specified macros in a function body.
-pub fn find_macro_calls(names: &[&str], body: &Body<'_>) -> Vec<Span> {
-    let mut fmc = FindMacroCalls {
-        names,
-        result: Vec::new(),
-    };
-    fmc.visit_expr(&body.value);
-    fmc.result
-}
-
-/// Converts a span to a code snippet if available, otherwise use default.
-///
-/// This is useful if you want to provide suggestions for your lint or more generally, if you want
-/// to convert a given `Span` to a `str`.
-///
-/// # Example
-/// ```rust,ignore
-/// snippet(cx, expr.span, "..")
-/// ```
-pub fn snippet<'a, T: LintContext>(cx: &T, span: Span, default: &'a str) -> Cow<'a, str> {
-    snippet_opt(cx, span).map_or_else(|| Cow::Borrowed(default), From::from)
-}
-
-/// Same as `snippet`, but it adapts the applicability level by following rules:
-///
-/// - Applicability level `Unspecified` will never be changed.
-/// - If the span is inside a macro, change the applicability level to `MaybeIncorrect`.
-/// - If the default value is used and the applicability level is `MachineApplicable`, change it to
-/// `HasPlaceholders`
-pub fn snippet_with_applicability<'a, T: LintContext>(
-    cx: &T,
-    span: Span,
-    default: &'a str,
-    applicability: &mut Applicability,
-) -> Cow<'a, str> {
-    if *applicability != Applicability::Unspecified && span.from_expansion() {
-        *applicability = Applicability::MaybeIncorrect;
-    }
-    snippet_opt(cx, span).map_or_else(
-        || {
-            if *applicability == Applicability::MachineApplicable {
-                *applicability = Applicability::HasPlaceholders;
-            }
-            Cow::Borrowed(default)
-        },
-        From::from,
-    )
-}
-
-/// Same as `snippet`, but should only be used when it's clear that the input span is
-/// not a macro argument.
-pub fn snippet_with_macro_callsite<'a, T: LintContext>(cx: &T, span: Span, default: &'a str) -> Cow<'a, str> {
-    snippet(cx, span.source_callsite(), default)
-}
-
-/// Converts a span to a code snippet. Returns `None` if not available.
-pub fn snippet_opt<T: LintContext>(cx: &T, span: Span) -> Option<String> {
-    cx.sess().source_map().span_to_snippet(span).ok()
-}
-
-/// Converts a span (from a block) to a code snippet if available, otherwise use default.
-///
-/// This trims the code of indentation, except for the first line. Use it for blocks or block-like
-/// things which need to be printed as such.
-///
-/// The `indent_relative_to` arg can be used, to provide a span, where the indentation of the
-/// resulting snippet of the given span.
-///
-/// # Example
-///
-/// ```rust,ignore
-/// snippet_block(cx, block.span, "..", None)
-/// // where, `block` is the block of the if expr
-///     if x {
-///         y;
-///     }
-/// // will return the snippet
-/// {
-///     y;
-/// }
-/// ```
-///
-/// ```rust,ignore
-/// snippet_block(cx, block.span, "..", Some(if_expr.span))
-/// // where, `block` is the block of the if expr
-///     if x {
-///         y;
-///     }
-/// // will return the snippet
-/// {
-///         y;
-///     } // aligned with `if`
-/// ```
-/// Note that the first line of the snippet always has 0 indentation.
-pub fn snippet_block<'a, T: LintContext>(
-    cx: &T,
-    span: Span,
-    default: &'a str,
-    indent_relative_to: Option<Span>,
-) -> Cow<'a, str> {
-    let snip = snippet(cx, span, default);
-    let indent = indent_relative_to.and_then(|s| indent_of(cx, s));
-    reindent_multiline(snip, true, indent)
-}
-
-/// Same as `snippet_block`, but adapts the applicability level by the rules of
-/// `snippet_with_applicability`.
-pub fn snippet_block_with_applicability<'a, T: LintContext>(
-    cx: &T,
-    span: Span,
-    default: &'a str,
-    indent_relative_to: Option<Span>,
-    applicability: &mut Applicability,
-) -> Cow<'a, str> {
-    let snip = snippet_with_applicability(cx, span, default, applicability);
-    let indent = indent_relative_to.and_then(|s| indent_of(cx, s));
-    reindent_multiline(snip, true, indent)
-}
-
-/// Returns a new Span that extends the original Span to the first non-whitespace char of the first
-/// line.
-///
-/// ```rust,ignore
-///     let x = ();
-/// //          ^^
-/// // will be converted to
-///     let x = ();
-/// //  ^^^^^^^^^^
-/// ```
-pub fn first_line_of_span<T: LintContext>(cx: &T, span: Span) -> Span {
-    first_char_in_first_line(cx, span).map_or(span, |first_char_pos| span.with_lo(first_char_pos))
-}
-
-fn first_char_in_first_line<T: LintContext>(cx: &T, span: Span) -> Option<BytePos> {
-    let line_span = line_span(cx, span);
-    snippet_opt(cx, line_span).and_then(|snip| {
-        snip.find(|c: char| !c.is_whitespace())
-            .map(|pos| line_span.lo() + BytePos::from_usize(pos))
-    })
-}
-
-/// Returns the indentation of the line of a span
-///
-/// ```rust,ignore
-/// let x = ();
-/// //      ^^ -- will return 0
-///     let x = ();
-/// //          ^^ -- will return 4
-/// ```
-pub fn indent_of<T: LintContext>(cx: &T, span: Span) -> Option<usize> {
-    snippet_opt(cx, line_span(cx, span)).and_then(|snip| snip.find(|c: char| !c.is_whitespace()))
-}
-
-/// Returns the positon just before rarrow
-///
-/// ```rust,ignore
-/// fn into(self) -> () {}
-///              ^
-/// // in case of unformatted code
-/// fn into2(self)-> () {}
-///               ^
-/// fn into3(self)   -> () {}
-///               ^
-/// ```
-pub fn position_before_rarrow(s: &str) -> Option<usize> {
-    s.rfind("->").map(|rpos| {
-        let mut rpos = rpos;
-        let chars: Vec<char> = s.chars().collect();
-        while rpos > 1 {
-            if let Some(c) = chars.get(rpos - 1) {
-                if c.is_whitespace() {
-                    rpos -= 1;
-                    continue;
-                }
-            }
-            break;
-        }
-        rpos
-    })
-}
-
-/// Extends the span to the beginning of the spans line, incl. whitespaces.
-///
-/// ```rust,ignore
-///        let x = ();
-/// //             ^^
-/// // will be converted to
-///        let x = ();
-/// // ^^^^^^^^^^^^^^
-/// ```
-fn line_span<T: LintContext>(cx: &T, span: Span) -> Span {
-    let span = original_sp(span, DUMMY_SP);
-    let source_map_and_line = cx.sess().source_map().lookup_line(span.lo()).unwrap();
-    let line_no = source_map_and_line.line;
-    let line_start = source_map_and_line.sf.lines[line_no];
-    Span::new(line_start, span.hi(), span.ctxt())
-}
-
-/// Like `snippet_block`, but add braces if the expr is not an `ExprKind::Block`.
-/// Also takes an `Option<String>` which can be put inside the braces.
-pub fn expr_block<'a, T: LintContext>(
-    cx: &T,
-    expr: &Expr<'_>,
-    option: Option<String>,
-    default: &'a str,
-    indent_relative_to: Option<Span>,
-) -> Cow<'a, str> {
-    let code = snippet_block(cx, expr.span, default, indent_relative_to);
-    let string = option.unwrap_or_default();
-    if expr.span.from_expansion() {
-        Cow::Owned(format!("{{ {} }}", snippet_with_macro_callsite(cx, expr.span, default)))
-    } else if let ExprKind::Block(_, _) = expr.kind {
-        Cow::Owned(format!("{}{}", code, string))
-    } else if string.is_empty() {
-        Cow::Owned(format!("{{ {} }}", code))
-    } else {
-        Cow::Owned(format!("{{\n{};\n{}\n}}", code, string))
-    }
-}
-
-/// Reindent a multiline string with possibility of ignoring the first line.
-#[allow(clippy::needless_pass_by_value)]
-pub fn reindent_multiline(s: Cow<'_, str>, ignore_first: bool, indent: Option<usize>) -> Cow<'_, str> {
-    let s_space = reindent_multiline_inner(&s, ignore_first, indent, ' ');
-    let s_tab = reindent_multiline_inner(&s_space, ignore_first, indent, '\t');
-    reindent_multiline_inner(&s_tab, ignore_first, indent, ' ').into()
-}
-
-fn reindent_multiline_inner(s: &str, ignore_first: bool, indent: Option<usize>, ch: char) -> String {
-    let x = s
-        .lines()
-        .skip(ignore_first as usize)
-        .filter_map(|l| {
-            if l.is_empty() {
-                None
-            } else {
-                // ignore empty lines
-                Some(l.char_indices().find(|&(_, x)| x != ch).unwrap_or((l.len(), ch)).0)
-            }
-        })
-        .min()
-        .unwrap_or(0);
-    let indent = indent.unwrap_or(0);
-    s.lines()
-        .enumerate()
-        .map(|(i, l)| {
-            if (ignore_first && i == 0) || l.is_empty() {
-                l.to_owned()
-            } else if x > indent {
-                l.split_at(x - indent).1.to_owned()
-            } else {
-                " ".repeat(indent - x) + l
-            }
-        })
-        .collect::<Vec<String>>()
-        .join("\n")
-}
-
-/// Gets the parent expression, if any –- this is useful to constrain a lint.
-pub fn get_parent_expr<'tcx>(cx: &LateContext<'tcx>, e: &Expr<'_>) -> Option<&'tcx Expr<'tcx>> {
-    let map = &cx.tcx.hir();
-    let hir_id = e.hir_id;
-    let parent_id = map.get_parent_node(hir_id);
-    if hir_id == parent_id {
-        return None;
-    }
-    map.find(parent_id).and_then(|node| {
-        if let Node::Expr(parent) = node {
-            Some(parent)
-        } else {
-            None
-        }
-    })
-}
-
-pub fn get_enclosing_block<'tcx>(cx: &LateContext<'tcx>, hir_id: HirId) -> Option<&'tcx Block<'tcx>> {
-    let map = &cx.tcx.hir();
-    let enclosing_node = map
-        .get_enclosing_scope(hir_id)
-        .and_then(|enclosing_id| map.find(enclosing_id));
-    enclosing_node.and_then(|node| match node {
-        Node::Block(block) => Some(block),
-        Node::Item(&Item {
-            kind: ItemKind::Fn(_, _, eid),
-            ..
-        })
-        | Node::ImplItem(&ImplItem {
-            kind: ImplItemKind::Fn(_, eid),
-            ..
-        }) => match cx.tcx.hir().body(eid).value.kind {
-            ExprKind::Block(ref block, _) => Some(block),
-            _ => None,
-        },
-        _ => None,
-    })
-}
-
-/// Returns the base type for HIR references and pointers.
-pub fn walk_ptrs_hir_ty<'tcx>(ty: &'tcx hir::Ty<'tcx>) -> &'tcx hir::Ty<'tcx> {
-    match ty.kind {
-        TyKind::Ptr(ref mut_ty) | TyKind::Rptr(_, ref mut_ty) => walk_ptrs_hir_ty(&mut_ty.ty),
-        _ => ty,
-    }
-}
-
-/// Returns the base type for references and raw pointers, and count reference
-/// depth.
-pub fn walk_ptrs_ty_depth(ty: Ty<'_>) -> (Ty<'_>, usize) {
-    fn inner(ty: Ty<'_>, depth: usize) -> (Ty<'_>, usize) {
-        match ty.kind() {
-            ty::Ref(_, ty, _) => inner(ty, depth + 1),
-            _ => (ty, depth),
-        }
-    }
-    inner(ty, 0)
-}
-
-/// Checks whether the given expression is a constant integer of the given value.
-/// unlike `is_integer_literal`, this version does const folding
-pub fn is_integer_const(cx: &LateContext<'_>, e: &Expr<'_>, value: u128) -> bool {
-    if is_integer_literal(e, value) {
-        return true;
-    }
-    let map = cx.tcx.hir();
-    let parent_item = map.get_parent_item(e.hir_id);
-    if let Some((Constant::Int(v), _)) = map
-        .maybe_body_owned_by(parent_item)
-        .and_then(|body_id| constant(cx, cx.tcx.typeck_body(body_id), e))
-    {
-        value == v
-    } else {
-        false
-    }
-}
-
-/// Checks whether the given expression is a constant literal of the given value.
-pub fn is_integer_literal(expr: &Expr<'_>, value: u128) -> bool {
-    // FIXME: use constant folding
-    if let ExprKind::Lit(ref spanned) = expr.kind {
-        if let LitKind::Int(v, _) = spanned.node {
-            return v == value;
-        }
-    }
-    false
-}
-
-/// Returns `true` if the given `Expr` has been coerced before.
-///
-/// Examples of coercions can be found in the Nomicon at
-/// <https://doc.rust-lang.org/nomicon/coercions.html>.
-///
-/// See `rustc_middle::ty::adjustment::Adjustment` and `rustc_typeck::check::coercion` for more
-/// information on adjustments and coercions.
-pub fn is_adjusted(cx: &LateContext<'_>, e: &Expr<'_>) -> bool {
-    cx.typeck_results().adjustments().get(e.hir_id).is_some()
-}
-
-/// Returns the pre-expansion span if is this comes from an expansion of the
-/// macro `name`.
-/// See also `is_direct_expn_of`.
-#[must_use]
-pub fn is_expn_of(mut span: Span, name: &str) -> Option<Span> {
-    loop {
-        if span.from_expansion() {
-            let data = span.ctxt().outer_expn_data();
-            let new_span = data.call_site;
-
-            if let ExpnKind::Macro(MacroKind::Bang, mac_name) = data.kind {
-                if mac_name.as_str() == name {
-                    return Some(new_span);
-                }
-            }
-
-            span = new_span;
-        } else {
-            return None;
-        }
-    }
-}
-
-/// Returns the pre-expansion span if the span directly comes from an expansion
-/// of the macro `name`.
-/// The difference with `is_expn_of` is that in
-/// ```rust,ignore
-/// foo!(bar!(42));
-/// ```
-/// `42` is considered expanded from `foo!` and `bar!` by `is_expn_of` but only
-/// `bar!` by
-/// `is_direct_expn_of`.
-#[must_use]
-pub fn is_direct_expn_of(span: Span, name: &str) -> Option<Span> {
-    if span.from_expansion() {
-        let data = span.ctxt().outer_expn_data();
-        let new_span = data.call_site;
-
-        if let ExpnKind::Macro(MacroKind::Bang, mac_name) = data.kind {
-            if mac_name.as_str() == name {
-                return Some(new_span);
-            }
-        }
-    }
-
-    None
-}
-
-/// Convenience function to get the return type of a function.
-pub fn return_ty<'tcx>(cx: &LateContext<'tcx>, fn_item: hir::HirId) -> Ty<'tcx> {
-    let fn_def_id = cx.tcx.hir().local_def_id(fn_item);
-    let ret_ty = cx.tcx.fn_sig(fn_def_id).output();
-    cx.tcx.erase_late_bound_regions(ret_ty)
-}
-
-/// Walks into `ty` and returns `true` if any inner type is the same as `other_ty`
-pub fn contains_ty(ty: Ty<'_>, other_ty: Ty<'_>) -> bool {
-    ty.walk().any(|inner| match inner.unpack() {
-        GenericArgKind::Type(inner_ty) => ty::TyS::same_type(other_ty, inner_ty),
-        GenericArgKind::Lifetime(_) | GenericArgKind::Const(_) => false,
-    })
-}
-
-/// Returns `true` if the given type is an `unsafe` function.
-pub fn type_is_unsafe_function<'tcx>(cx: &LateContext<'tcx>, ty: Ty<'tcx>) -> bool {
-    match ty.kind() {
-        ty::FnDef(..) | ty::FnPtr(_) => ty.fn_sig(cx.tcx).unsafety() == Unsafety::Unsafe,
-        _ => false,
-    }
-}
-
-pub fn is_copy<'tcx>(cx: &LateContext<'tcx>, ty: Ty<'tcx>) -> bool {
-    ty.is_copy_modulo_regions(cx.tcx.at(DUMMY_SP), cx.param_env)
-}
-
-/// Checks if an expression is constructing a tuple-like enum variant or struct
-pub fn is_ctor_or_promotable_const_function(cx: &LateContext<'_>, expr: &Expr<'_>) -> bool {
-    if let ExprKind::Call(ref fun, _) = expr.kind {
-        if let ExprKind::Path(ref qp) = fun.kind {
-            let res = cx.qpath_res(qp, fun.hir_id);
-            return match res {
-                def::Res::Def(DefKind::Variant | DefKind::Ctor(..), ..) => true,
-                def::Res::Def(_, def_id) => cx.tcx.is_promotable_const_fn(def_id),
-                _ => false,
-            };
-        }
-    }
-    false
-}
-
-/// Returns `true` if a pattern is refutable.
-// TODO: should be implemented using rustc/mir_build/thir machinery
-pub fn is_refutable(cx: &LateContext<'_>, pat: &Pat<'_>) -> bool {
-    fn is_enum_variant(cx: &LateContext<'_>, qpath: &QPath<'_>, id: HirId) -> bool {
-        matches!(
-            cx.qpath_res(qpath, id),
-            def::Res::Def(DefKind::Variant, ..) | Res::Def(DefKind::Ctor(def::CtorOf::Variant, _), _)
-        )
-    }
-
-    fn are_refutable<'a, I: Iterator<Item = &'a Pat<'a>>>(cx: &LateContext<'_>, mut i: I) -> bool {
-        i.any(|pat| is_refutable(cx, pat))
-    }
-
-    match pat.kind {
-        PatKind::Wild => false,
-        PatKind::Binding(_, _, _, pat) => pat.map_or(false, |pat| is_refutable(cx, pat)),
-        PatKind::Box(ref pat) | PatKind::Ref(ref pat, _) => is_refutable(cx, pat),
-        PatKind::Lit(..) | PatKind::Range(..) => true,
-        PatKind::Path(ref qpath) => is_enum_variant(cx, qpath, pat.hir_id),
-        PatKind::Or(ref pats) => {
-            // TODO: should be the honest check, that pats is exhaustive set
-            are_refutable(cx, pats.iter().map(|pat| &**pat))
-        },
-        PatKind::Tuple(ref pats, _) => are_refutable(cx, pats.iter().map(|pat| &**pat)),
-        PatKind::Struct(ref qpath, ref fields, _) => {
-            is_enum_variant(cx, qpath, pat.hir_id) || are_refutable(cx, fields.iter().map(|field| &*field.pat))
-        },
-        PatKind::TupleStruct(ref qpath, ref pats, _) => {
-            is_enum_variant(cx, qpath, pat.hir_id) || are_refutable(cx, pats.iter().map(|pat| &**pat))
-        },
-        PatKind::Slice(ref head, ref middle, ref tail) => {
-            match &cx.typeck_results().node_type(pat.hir_id).kind() {
-                ty::Slice(..) => {
-                    // [..] is the only irrefutable slice pattern.
-                    !head.is_empty() || middle.is_none() || !tail.is_empty()
-                },
-                ty::Array(..) => are_refutable(cx, head.iter().chain(middle).chain(tail.iter()).map(|pat| &**pat)),
-                _ => {
-                    // unreachable!()
-                    true
-                },
-            }
-        },
-    }
-}
-
-/// Checks for the `#[automatically_derived]` attribute all `#[derive]`d
-/// implementations have.
-pub fn is_automatically_derived(attrs: &[ast::Attribute]) -> bool {
-    attrs.iter().any(|attr| attr.has_name(sym::automatically_derived))
-}
-
-/// Remove blocks around an expression.
-///
-/// Ie. `x`, `{ x }` and `{{{{ x }}}}` all give `x`. `{ x; y }` and `{}` return
-/// themselves.
-pub fn remove_blocks<'tcx>(mut expr: &'tcx Expr<'tcx>) -> &'tcx Expr<'tcx> {
-    while let ExprKind::Block(ref block, ..) = expr.kind {
-        match (block.stmts.is_empty(), block.expr.as_ref()) {
-            (true, Some(e)) => expr = e,
-            _ => break,
-        }
-    }
-    expr
-}
-
-pub fn is_self(slf: &Param<'_>) -> bool {
-    if let PatKind::Binding(.., name, _) = slf.pat.kind {
-        name.name == kw::SelfLower
-    } else {
-        false
-    }
-}
-
-pub fn is_self_ty(slf: &hir::Ty<'_>) -> bool {
-    if_chain! {
-        if let TyKind::Path(QPath::Resolved(None, ref path)) = slf.kind;
-        if let Res::SelfTy(..) = path.res;
-        then {
-            return true
-        }
-    }
-    false
-}
-
-pub fn iter_input_pats<'tcx>(decl: &FnDecl<'_>, body: &'tcx Body<'_>) -> impl Iterator<Item = &'tcx Param<'tcx>> {
-    (0..decl.inputs.len()).map(move |i| &body.params[i])
-}
-
-/// Checks if a given expression is a match expression expanded from the `?`
-/// operator or the `try` macro.
-pub fn is_try<'tcx>(expr: &'tcx Expr<'tcx>) -> Option<&'tcx Expr<'tcx>> {
-    fn is_ok(arm: &Arm<'_>) -> bool {
-        if_chain! {
-            if let PatKind::TupleStruct(ref path, ref pat, None) = arm.pat.kind;
-            if match_qpath(path, &paths::RESULT_OK[1..]);
-            if let PatKind::Binding(_, hir_id, _, None) = pat[0].kind;
-            if path_to_local_id(arm.body, hir_id);
-            then {
-                return true;
-            }
-        }
-        false
-    }
-
-    fn is_err(arm: &Arm<'_>) -> bool {
-        if let PatKind::TupleStruct(ref path, _, _) = arm.pat.kind {
-            match_qpath(path, &paths::RESULT_ERR[1..])
-        } else {
-            false
-        }
-    }
-
-    if let ExprKind::Match(_, ref arms, ref source) = expr.kind {
-        // desugared from a `?` operator
-        if let MatchSource::TryDesugar = *source {
-            return Some(expr);
-        }
-
-        if_chain! {
-            if arms.len() == 2;
-            if arms[0].guard.is_none();
-            if arms[1].guard.is_none();
-            if (is_ok(&arms[0]) && is_err(&arms[1])) ||
-                (is_ok(&arms[1]) && is_err(&arms[0]));
-            then {
-                return Some(expr);
-            }
-        }
-    }
-
-    None
-}
-
-/// Returns `true` if the lint is allowed in the current context
-///
-/// Useful for skipping long running code when it's unnecessary
-pub fn is_allowed(cx: &LateContext<'_>, lint: &'static Lint, id: HirId) -> bool {
-    cx.tcx.lint_level_at_node(lint, id).0 == Level::Allow
-}
-
-pub fn strip_pat_refs<'hir>(mut pat: &'hir Pat<'hir>) -> &'hir Pat<'hir> {
-    while let PatKind::Ref(subpat, _) = pat.kind {
-        pat = subpat;
-    }
-    pat
-}
-
-pub fn int_bits(tcx: TyCtxt<'_>, ity: ty::IntTy) -> u64 {
-    Integer::from_int_ty(&tcx, ity).size().bits()
-}
-
-#[allow(clippy::cast_possible_wrap)]
-/// Turn a constant int byte representation into an i128
-pub fn sext(tcx: TyCtxt<'_>, u: u128, ity: ty::IntTy) -> i128 {
-    let amt = 128 - int_bits(tcx, ity);
-    ((u as i128) << amt) >> amt
-}
-
-#[allow(clippy::cast_sign_loss)]
-/// clip unused bytes
-pub fn unsext(tcx: TyCtxt<'_>, u: i128, ity: ty::IntTy) -> u128 {
-    let amt = 128 - int_bits(tcx, ity);
-    ((u as u128) << amt) >> amt
-}
-
-/// clip unused bytes
-pub fn clip(tcx: TyCtxt<'_>, u: u128, ity: ty::UintTy) -> u128 {
-    let bits = Integer::from_uint_ty(&tcx, ity).size().bits();
-    let amt = 128 - bits;
-    (u << amt) >> amt
-}
-
-/// Removes block comments from the given `Vec` of lines.
-///
-/// # Examples
-///
-/// ```rust,ignore
-/// without_block_comments(vec!["/*", "foo", "*/"]);
-/// // => vec![]
-///
-/// without_block_comments(vec!["bar", "/*", "foo", "*/"]);
-/// // => vec!["bar"]
-/// ```
-pub fn without_block_comments(lines: Vec<&str>) -> Vec<&str> {
-    let mut without = vec![];
-
-    let mut nest_level = 0;
-
-    for line in lines {
-        if line.contains("/*") {
-            nest_level += 1;
-            continue;
-        } else if line.contains("*/") {
-            nest_level -= 1;
-            continue;
-        }
-
-        if nest_level == 0 {
-            without.push(line);
-        }
-    }
-
-    without
-}
-
-pub fn any_parent_is_automatically_derived(tcx: TyCtxt<'_>, node: HirId) -> bool {
-    let map = &tcx.hir();
-    let mut prev_enclosing_node = None;
-    let mut enclosing_node = node;
-    while Some(enclosing_node) != prev_enclosing_node {
-        if is_automatically_derived(map.attrs(enclosing_node)) {
-            return true;
-        }
-        prev_enclosing_node = Some(enclosing_node);
-        enclosing_node = map.get_parent_item(enclosing_node);
-    }
-    false
-}
-
-/// Returns true if ty has `iter` or `iter_mut` methods
-pub fn has_iter_method(cx: &LateContext<'_>, probably_ref_ty: Ty<'_>) -> Option<&'static str> {
-    // FIXME: instead of this hard-coded list, we should check if `<adt>::iter`
-    // exists and has the desired signature. Unfortunately FnCtxt is not exported
-    // so we can't use its `lookup_method` method.
-    let into_iter_collections: [&[&str]; 13] = [
-        &paths::VEC,
-        &paths::OPTION,
-        &paths::RESULT,
-        &paths::BTREESET,
-        &paths::BTREEMAP,
-        &paths::VEC_DEQUE,
-        &paths::LINKED_LIST,
-        &paths::BINARY_HEAP,
-        &paths::HASHSET,
-        &paths::HASHMAP,
-        &paths::PATH_BUF,
-        &paths::PATH,
-        &paths::RECEIVER,
-    ];
-
-    let ty_to_check = match probably_ref_ty.kind() {
-        ty::Ref(_, ty_to_check, _) => ty_to_check,
-        _ => probably_ref_ty,
-    };
-
-    let def_id = match ty_to_check.kind() {
-        ty::Array(..) => return Some("array"),
-        ty::Slice(..) => return Some("slice"),
-        ty::Adt(adt, _) => adt.did,
-        _ => return None,
-    };
-
-    for path in &into_iter_collections {
-        if match_def_path(cx, def_id, path) {
-            return Some(*path.last().unwrap());
-        }
-    }
-    None
-}
-
-/// Matches a function call with the given path and returns the arguments.
-///
-/// Usage:
-///
-/// ```rust,ignore
-/// if let Some(args) = match_function_call(cx, cmp_max_call, &paths::CMP_MAX);
-/// ```
-pub fn match_function_call<'tcx>(
-    cx: &LateContext<'tcx>,
-    expr: &'tcx Expr<'_>,
-    path: &[&str],
-) -> Option<&'tcx [Expr<'tcx>]> {
-    if_chain! {
-        if let ExprKind::Call(ref fun, ref args) = expr.kind;
-        if let ExprKind::Path(ref qpath) = fun.kind;
-        if let Some(fun_def_id) = cx.qpath_res(qpath, fun.hir_id).opt_def_id();
-        if match_def_path(cx, fun_def_id, path);
-        then {
-            return Some(&args)
-        }
-    };
-    None
-}
-
-/// Checks if `Ty` is normalizable. This function is useful
-/// to avoid crashes on `layout_of`.
-pub fn is_normalizable<'tcx>(cx: &LateContext<'tcx>, param_env: ty::ParamEnv<'tcx>, ty: Ty<'tcx>) -> bool {
-    cx.tcx.infer_ctxt().enter(|infcx| {
-        let cause = rustc_middle::traits::ObligationCause::dummy();
-        infcx.at(&cause, param_env).normalize(ty).is_ok()
-    })
-}
-
-pub fn match_def_path<'tcx>(cx: &LateContext<'tcx>, did: DefId, syms: &[&str]) -> bool {
-    // We have to convert `syms` to `&[Symbol]` here because rustc's `match_def_path`
-    // accepts only that. We should probably move to Symbols in Clippy as well.
-    let syms = syms.iter().map(|p| Symbol::intern(p)).collect::<Vec<Symbol>>();
-    cx.match_def_path(did, &syms)
-}
-
-pub fn match_panic_call<'tcx>(cx: &LateContext<'tcx>, expr: &'tcx Expr<'_>) -> Option<&'tcx [Expr<'tcx>]> {
-    match_function_call(cx, expr, &paths::BEGIN_PANIC)
-        .or_else(|| match_function_call(cx, expr, &paths::BEGIN_PANIC_FMT))
-        .or_else(|| match_function_call(cx, expr, &paths::PANIC_ANY))
-        .or_else(|| match_function_call(cx, expr, &paths::PANICKING_PANIC))
-        .or_else(|| match_function_call(cx, expr, &paths::PANICKING_PANIC_FMT))
-        .or_else(|| match_function_call(cx, expr, &paths::PANICKING_PANIC_STR))
-}
-
-pub fn match_panic_def_id(cx: &LateContext<'_>, did: DefId) -> bool {
-    match_def_path(cx, did, &paths::BEGIN_PANIC)
-        || match_def_path(cx, did, &paths::BEGIN_PANIC_FMT)
-        || match_def_path(cx, did, &paths::PANIC_ANY)
-        || match_def_path(cx, did, &paths::PANICKING_PANIC)
-        || match_def_path(cx, did, &paths::PANICKING_PANIC_FMT)
-        || match_def_path(cx, did, &paths::PANICKING_PANIC_STR)
-}
-
-/// Returns the list of condition expressions and the list of blocks in a
-/// sequence of `if/else`.
-/// E.g., this returns `([a, b], [c, d, e])` for the expression
-/// `if a { c } else if b { d } else { e }`.
-pub fn if_sequence<'tcx>(
-    mut expr: &'tcx Expr<'tcx>,
-) -> (SmallVec<[&'tcx Expr<'tcx>; 1]>, SmallVec<[&'tcx Block<'tcx>; 1]>) {
-    let mut conds = SmallVec::new();
-    let mut blocks: SmallVec<[&Block<'_>; 1]> = SmallVec::new();
-
-    while let ExprKind::If(ref cond, ref then_expr, ref else_expr) = expr.kind {
-        conds.push(&**cond);
-        if let ExprKind::Block(ref block, _) = then_expr.kind {
-            blocks.push(block);
-        } else {
-            panic!("ExprKind::If node is not an ExprKind::Block");
-        }
-
-        if let Some(ref else_expr) = *else_expr {
-            expr = else_expr;
-        } else {
-            break;
-        }
-    }
-
-    // final `else {..}`
-    if !blocks.is_empty() {
-        if let ExprKind::Block(ref block, _) = expr.kind {
-            blocks.push(&**block);
-        }
-    }
-
-    (conds, blocks)
-}
-
-pub fn parent_node_is_if_expr(expr: &Expr<'_>, cx: &LateContext<'_>) -> bool {
-    let map = cx.tcx.hir();
-    let parent_id = map.get_parent_node(expr.hir_id);
-    let parent_node = map.get(parent_id);
-    matches!(
-        parent_node,
-        Node::Expr(Expr {
-            kind: ExprKind::If(_, _, _),
-            ..
-        })
-    )
-}
-
-// Finds the attribute with the given name, if any
-pub fn attr_by_name<'a>(attrs: &'a [Attribute], name: &'_ str) -> Option<&'a Attribute> {
-    attrs
-        .iter()
-        .find(|attr| attr.ident().map_or(false, |ident| ident.as_str() == name))
-}
-
-// Finds the `#[must_use]` attribute, if any
-pub fn must_use_attr(attrs: &[Attribute]) -> Option<&Attribute> {
-    attr_by_name(attrs, "must_use")
-}
-
-// Returns whether the type has #[must_use] attribute
-pub fn is_must_use_ty<'tcx>(cx: &LateContext<'tcx>, ty: Ty<'tcx>) -> bool {
-    match ty.kind() {
-        ty::Adt(ref adt, _) => must_use_attr(&cx.tcx.get_attrs(adt.did)).is_some(),
-        ty::Foreign(ref did) => must_use_attr(&cx.tcx.get_attrs(*did)).is_some(),
-        ty::Slice(ref ty)
-        | ty::Array(ref ty, _)
-        | ty::RawPtr(ty::TypeAndMut { ref ty, .. })
-        | ty::Ref(_, ref ty, _) => {
-            // for the Array case we don't need to care for the len == 0 case
-            // because we don't want to lint functions returning empty arrays
-            is_must_use_ty(cx, *ty)
-        },
-        ty::Tuple(ref substs) => substs.types().any(|ty| is_must_use_ty(cx, ty)),
-        ty::Opaque(ref def_id, _) => {
-            for (predicate, _) in cx.tcx.explicit_item_bounds(*def_id) {
-                if let ty::PredicateKind::Trait(trait_predicate, _) = predicate.kind().skip_binder() {
-                    if must_use_attr(&cx.tcx.get_attrs(trait_predicate.trait_ref.def_id)).is_some() {
-                        return true;
-                    }
-                }
-            }
-            false
-        },
-        ty::Dynamic(binder, _) => {
-            for predicate in binder.iter() {
-                if let ty::ExistentialPredicate::Trait(ref trait_ref) = predicate.skip_binder() {
-                    if must_use_attr(&cx.tcx.get_attrs(trait_ref.def_id)).is_some() {
-                        return true;
-                    }
-                }
-            }
-            false
-        },
-        _ => false,
-    }
-}
-
-// check if expr is calling method or function with #[must_use] attribute
-pub fn is_must_use_func_call(cx: &LateContext<'_>, expr: &Expr<'_>) -> bool {
-    let did = match expr.kind {
-        ExprKind::Call(ref path, _) => if_chain! {
-            if let ExprKind::Path(ref qpath) = path.kind;
-            if let def::Res::Def(_, did) = cx.qpath_res(qpath, path.hir_id);
-            then {
-                Some(did)
-            } else {
-                None
-            }
-        },
-        ExprKind::MethodCall(_, _, _, _) => cx.typeck_results().type_dependent_def_id(expr.hir_id),
-        _ => None,
-    };
-
-    did.map_or(false, |did| must_use_attr(&cx.tcx.get_attrs(did)).is_some())
-}
-
-pub fn is_no_std_crate(krate: &Crate<'_>) -> bool {
-    krate.item.attrs.iter().any(|attr| {
-        if let ast::AttrKind::Normal(ref attr, _) = attr.kind {
-            attr.path == sym::no_std
-        } else {
-            false
-        }
-    })
-}
-
-/// Check if parent of a hir node is a trait implementation block.
-/// For example, `f` in
-/// ```rust,ignore
-/// impl Trait for S {
-///     fn f() {}
-/// }
-/// ```
-pub fn is_trait_impl_item(cx: &LateContext<'_>, hir_id: HirId) -> bool {
-    if let Some(Node::Item(item)) = cx.tcx.hir().find(cx.tcx.hir().get_parent_node(hir_id)) {
-        matches!(item.kind, ItemKind::Impl(hir::Impl { of_trait: Some(_), .. }))
-    } else {
-        false
-    }
-}
-
-/// Check if it's even possible to satisfy the `where` clause for the item.
-///
-/// `trivial_bounds` feature allows functions with unsatisfiable bounds, for example:
-///
-/// ```ignore
-/// fn foo() where i32: Iterator {
-///     for _ in 2i32 {}
-/// }
-/// ```
-pub fn fn_has_unsatisfiable_preds(cx: &LateContext<'_>, did: DefId) -> bool {
-    use rustc_trait_selection::traits;
-    let predicates =
-        cx.tcx
-            .predicates_of(did)
-            .predicates
-            .iter()
-            .filter_map(|(p, _)| if p.is_global() { Some(*p) } else { None });
-    traits::impossible_predicates(
-        cx.tcx,
-        traits::elaborate_predicates(cx.tcx, predicates)
-            .map(|o| o.predicate)
-            .collect::<Vec<_>>(),
-    )
-}
-
-/// Returns the `DefId` of the callee if the given expression is a function or method call.
-pub fn fn_def_id(cx: &LateContext<'_>, expr: &Expr<'_>) -> Option<DefId> {
-    match &expr.kind {
-        ExprKind::MethodCall(..) => cx.typeck_results().type_dependent_def_id(expr.hir_id),
-        ExprKind::Call(
-            Expr {
-                kind: ExprKind::Path(qpath),
-                hir_id: path_hir_id,
-                ..
-            },
-            ..,
-        ) => cx.typeck_results().qpath_res(qpath, *path_hir_id).opt_def_id(),
-        _ => None,
-    }
-}
-
-pub fn run_lints(cx: &LateContext<'_>, lints: &[&'static Lint], id: HirId) -> bool {
-    lints.iter().any(|lint| {
-        matches!(
-            cx.tcx.lint_level_at_node(lint, id),
-            (Level::Forbid | Level::Deny | Level::Warn, _)
-        )
-    })
-}
-
-/// Returns true iff the given type is a primitive (a bool or char, any integer or floating-point
-/// number type, a str, or an array, slice, or tuple of those types).
-pub fn is_recursively_primitive_type(ty: Ty<'_>) -> bool {
-    match ty.kind() {
-        ty::Bool | ty::Char | ty::Int(_) | ty::Uint(_) | ty::Float(_) | ty::Str => true,
-        ty::Ref(_, inner, _) if *inner.kind() == ty::Str => true,
-        ty::Array(inner_type, _) | ty::Slice(inner_type) => is_recursively_primitive_type(inner_type),
-        ty::Tuple(inner_types) => inner_types.types().all(is_recursively_primitive_type),
-        _ => false,
-    }
-}
-
-/// Returns Option<String> where String is a textual representation of the type encapsulated in the
-/// slice iff the given expression is a slice of primitives (as defined in the
-/// `is_recursively_primitive_type` function) and None otherwise.
-pub fn is_slice_of_primitives(cx: &LateContext<'_>, expr: &Expr<'_>) -> Option<String> {
-    let expr_type = cx.typeck_results().expr_ty_adjusted(expr);
-    let expr_kind = expr_type.kind();
-    let is_primitive = match expr_kind {
-        ty::Slice(element_type) => is_recursively_primitive_type(element_type),
-        ty::Ref(_, inner_ty, _) if matches!(inner_ty.kind(), &ty::Slice(_)) => {
-            if let ty::Slice(element_type) = inner_ty.kind() {
-                is_recursively_primitive_type(element_type)
-            } else {
-                unreachable!()
-            }
-        },
-        _ => false,
-    };
-
-    if is_primitive {
-        // if we have wrappers like Array, Slice or Tuple, print these
-        // and get the type enclosed in the slice ref
-        match expr_type.peel_refs().walk().nth(1).unwrap().expect_ty().kind() {
-            ty::Slice(..) => return Some("slice".into()),
-            ty::Array(..) => return Some("array".into()),
-            ty::Tuple(..) => return Some("tuple".into()),
-            _ => {
-                // is_recursively_primitive_type() should have taken care
-                // of the rest and we can rely on the type that is found
-                let refs_peeled = expr_type.peel_refs();
-                return Some(refs_peeled.walk().last().unwrap().to_string());
-            },
-        }
-    }
-    None
-}
-
-/// returns list of all pairs (a, b) from `exprs` such that `eq(a, b)`
-/// `hash` must be comformed with `eq`
-pub fn search_same<T, Hash, Eq>(exprs: &[T], hash: Hash, eq: Eq) -> Vec<(&T, &T)>
-where
-    Hash: Fn(&T) -> u64,
-    Eq: Fn(&T, &T) -> bool,
-{
-    if exprs.len() == 2 && eq(&exprs[0], &exprs[1]) {
-        return vec![(&exprs[0], &exprs[1])];
-    }
-
-    let mut match_expr_list: Vec<(&T, &T)> = Vec::new();
-
-    let mut map: FxHashMap<_, Vec<&_>> =
-        FxHashMap::with_capacity_and_hasher(exprs.len(), BuildHasherDefault::default());
-
-    for expr in exprs {
-        match map.entry(hash(expr)) {
-            Entry::Occupied(mut o) => {
-                for o in o.get() {
-                    if eq(o, expr) {
-                        match_expr_list.push((o, expr));
-                    }
-                }
-                o.get_mut().push(expr);
-            },
-            Entry::Vacant(v) => {
-                v.insert(vec![expr]);
-            },
-        }
-    }
-
-    match_expr_list
-}
-
-/// Peels off all references on the pattern. Returns the underlying pattern and the number of
-/// references removed.
-pub fn peel_hir_pat_refs(pat: &'a Pat<'a>) -> (&'a Pat<'a>, usize) {
-    fn peel(pat: &'a Pat<'a>, count: usize) -> (&'a Pat<'a>, usize) {
-        if let PatKind::Ref(pat, _) = pat.kind {
-            peel(pat, count + 1)
-        } else {
-            (pat, count)
-        }
-    }
-    peel(pat, 0)
-}
-
-/// Peels off up to the given number of references on the expression. Returns the underlying
-/// expression and the number of references removed.
-pub fn peel_n_hir_expr_refs(expr: &'a Expr<'a>, count: usize) -> (&'a Expr<'a>, usize) {
-    fn f(expr: &'a Expr<'a>, count: usize, target: usize) -> (&'a Expr<'a>, usize) {
-        match expr.kind {
-            ExprKind::AddrOf(_, _, expr) if count != target => f(expr, count + 1, target),
-            _ => (expr, count),
-        }
-    }
-    f(expr, 0, count)
-}
-
-/// Peels off all references on the type. Returns the underlying type and the number of references
-/// removed.
-pub fn peel_mid_ty_refs(ty: Ty<'_>) -> (Ty<'_>, usize) {
-    fn peel(ty: Ty<'_>, count: usize) -> (Ty<'_>, usize) {
-        if let ty::Ref(_, ty, _) = ty.kind() {
-            peel(ty, count + 1)
-        } else {
-            (ty, count)
-        }
-    }
-    peel(ty, 0)
-}
-
-#[macro_export]
-macro_rules! unwrap_cargo_metadata {
-    ($cx: ident, $lint: ident, $deps: expr) => {{
-        let mut command = cargo_metadata::MetadataCommand::new();
-        if !$deps {
-            command.no_deps();
-        }
-
-        match command.exec() {
-            Ok(metadata) => metadata,
-            Err(err) => {
-                span_lint($cx, $lint, DUMMY_SP, &format!("could not read cargo metadata: {}", err));
-                return;
-            },
-        }
-    }};
-}
-
-pub fn is_hir_ty_cfg_dependant(cx: &LateContext<'_>, ty: &hir::Ty<'_>) -> bool {
-    if_chain! {
-        if let TyKind::Path(QPath::Resolved(_, path)) = ty.kind;
-        if let Res::Def(_, def_id) = path.res;
-        then {
-            cx.tcx.has_attr(def_id, sym::cfg) || cx.tcx.has_attr(def_id, sym::cfg_attr)
-        } else {
-            false
-        }
-    }
-}
-
-/// Check if the resolution of a given path is an `Ok` variant of `Result`.
-pub fn is_ok_ctor(cx: &LateContext<'_>, res: Res) -> bool {
-    if let Some(ok_id) = cx.tcx.lang_items().result_ok_variant() {
-        if let Res::Def(DefKind::Ctor(CtorOf::Variant, CtorKind::Fn), id) = res {
-            if let Some(variant_id) = cx.tcx.parent(id) {
-                return variant_id == ok_id;
-            }
-        }
-    }
-    false
-}
-
-/// Check if the resolution of a given path is a `Some` variant of `Option`.
-pub fn is_some_ctor(cx: &LateContext<'_>, res: Res) -> bool {
-    if let Some(some_id) = cx.tcx.lang_items().option_some_variant() {
-        if let Res::Def(DefKind::Ctor(CtorOf::Variant, CtorKind::Fn), id) = res {
-            if let Some(variant_id) = cx.tcx.parent(id) {
-                return variant_id == some_id;
-            }
-        }
-    }
-    false
-}
-
-#[cfg(test)]
-mod test {
-    use super::{reindent_multiline, without_block_comments};
-
-    #[test]
-    fn test_reindent_multiline_single_line() {
-        assert_eq!("", reindent_multiline("".into(), false, None));
-        assert_eq!("...", reindent_multiline("...".into(), false, None));
-        assert_eq!("...", reindent_multiline("    ...".into(), false, None));
-        assert_eq!("...", reindent_multiline("\t...".into(), false, None));
-        assert_eq!("...", reindent_multiline("\t\t...".into(), false, None));
-    }
-
-    #[test]
-    #[rustfmt::skip]
-    fn test_reindent_multiline_block() {
-        assert_eq!("\
-    if x {
-        y
-    } else {
-        z
-    }", reindent_multiline("    if x {
-            y
-        } else {
-            z
-        }".into(), false, None));
-        assert_eq!("\
-    if x {
-    \ty
-    } else {
-    \tz
-    }", reindent_multiline("    if x {
-        \ty
-        } else {
-        \tz
-        }".into(), false, None));
-    }
-
-    #[test]
-    #[rustfmt::skip]
-    fn test_reindent_multiline_empty_line() {
-        assert_eq!("\
-    if x {
-        y
-
-    } else {
-        z
-    }", reindent_multiline("    if x {
-            y
-
-        } else {
-            z
-        }".into(), false, None));
-    }
-
-    #[test]
-    #[rustfmt::skip]
-    fn test_reindent_multiline_lines_deeper() {
-        assert_eq!("\
-        if x {
-            y
-        } else {
-            z
-        }", reindent_multiline("\
-    if x {
-        y
-    } else {
-        z
-    }".into(), true, Some(8)));
-    }
-
-    #[test]
-    fn test_without_block_comments_lines_without_block_comments() {
-        let result = without_block_comments(vec!["/*", "", "*/"]);
-        println!("result: {:?}", result);
-        assert!(result.is_empty());
-
-        let result = without_block_comments(vec!["", "/*", "", "*/", "#[crate_type = \"lib\"]", "/*", "", "*/", ""]);
-        assert_eq!(result, vec!["", "#[crate_type = \"lib\"]", ""]);
-
-        let result = without_block_comments(vec!["/* rust", "", "*/"]);
-        assert!(result.is_empty());
-
-        let result = without_block_comments(vec!["/* one-line comment */"]);
-        assert!(result.is_empty());
-
-        let result = without_block_comments(vec!["/* nested", "/* multi-line", "comment", "*/", "test", "*/"]);
-        assert!(result.is_empty());
-
-        let result = without_block_comments(vec!["/* nested /* inline /* comment */ test */ */"]);
-        assert!(result.is_empty());
-=======
->>>>>>> 76a689d8
 
 pub use clippy_utils::*;