//! Read configurations files.

#![allow(clippy::module_name_repetitions)]

use serde::de::{Deserializer, IgnoredAny, IntoDeserializer, MapAccess, Visitor};
use serde::Deserialize;
use std::error::Error;
use std::path::{Path, PathBuf};
use std::str::FromStr;
use std::{cmp, env, fmt, fs, io, iter};

/// Holds information used by `MISSING_ENFORCED_IMPORT_RENAMES` lint.
#[derive(Clone, Debug, Deserialize)]
pub struct Rename {
    pub path: String,
    pub rename: String,
}

/// A single disallowed method, used by the `DISALLOWED_METHODS` lint.
#[derive(Clone, Debug, Deserialize)]
#[serde(untagged)]
pub enum DisallowedMethod {
    Simple(String),
    WithReason { path: String, reason: Option<String> },
}

impl DisallowedMethod {
    pub fn path(&self) -> &str {
        let (Self::Simple(path) | Self::WithReason { path, .. }) = self;

        path
    }
}

/// A single disallowed type, used by the `DISALLOWED_TYPES` lint.
#[derive(Clone, Debug, Deserialize)]
#[serde(untagged)]
pub enum DisallowedType {
    Simple(String),
    WithReason { path: String, reason: Option<String> },
}

/// Conf with parse errors
#[derive(Default)]
pub struct TryConf {
    pub conf: Conf,
    pub errors: Vec<Box<dyn Error>>,
}

impl TryConf {
    fn from_error(error: impl Error + 'static) -> Self {
        Self {
            conf: Conf::default(),
            errors: vec![Box::new(error)],
        }
    }
}

#[derive(Debug)]
struct ConfError(String);

impl fmt::Display for ConfError {
    fn fmt(&self, f: &mut fmt::Formatter<'_>) -> fmt::Result {
        <String as fmt::Display>::fmt(&self.0, f)
    }
}

impl Error for ConfError {}

fn conf_error(s: String) -> Box<dyn Error> {
    Box::new(ConfError(s))
}

macro_rules! define_Conf {
    ($(
        $(#[doc = $doc:literal])+
        $(#[conf_deprecated($dep:literal)])?
        ($name:ident: $ty:ty = $default:expr),
    )*) => {
        /// Clippy lint configuration
        pub struct Conf {
            $($(#[doc = $doc])+ pub $name: $ty,)*
        }

        mod defaults {
            $(pub fn $name() -> $ty { $default })*
        }

        impl Default for Conf {
            fn default() -> Self {
                Self { $($name: defaults::$name(),)* }
            }
        }

        impl<'de> Deserialize<'de> for TryConf {
            fn deserialize<D>(deserializer: D) -> Result<Self, D::Error> where D: Deserializer<'de> {
                deserializer.deserialize_map(ConfVisitor)
            }
        }

        #[derive(Deserialize)]
        #[serde(field_identifier, rename_all = "kebab-case")]
        #[allow(non_camel_case_types)]
        enum Field { $($name,)* third_party, }

        struct ConfVisitor;

        impl<'de> Visitor<'de> for ConfVisitor {
            type Value = TryConf;

            fn expecting(&self, formatter: &mut fmt::Formatter<'_>) -> fmt::Result {
                formatter.write_str("Conf")
            }

            fn visit_map<V>(self, mut map: V) -> Result<Self::Value, V::Error> where V: MapAccess<'de> {
                let mut errors = Vec::new();
                $(let mut $name = None;)*
                // could get `Field` here directly, but get `str` first for diagnostics
                while let Some(name) = map.next_key::<&str>()? {
                    match Field::deserialize(name.into_deserializer())? {
                        $(Field::$name => {
                            $(errors.push(conf_error(format!("deprecated field `{}`. {}", name, $dep)));)?
                            match map.next_value() {
                                Err(e) => errors.push(conf_error(e.to_string())),
                                Ok(value) => match $name {
                                    Some(_) => errors.push(conf_error(format!("duplicate field `{}`", name))),
                                    None => $name = Some(value),
                                }
                            }
                        })*
                        // white-listed; ignore
                        Field::third_party => drop(map.next_value::<IgnoredAny>())
                    }
                }
                let conf = Conf { $($name: $name.unwrap_or_else(defaults::$name),)* };
                Ok(TryConf { conf, errors })
            }
        }

        #[cfg(feature = "internal")]
        pub mod metadata {
            use crate::utils::internal_lints::metadata_collector::ClippyConfiguration;

            macro_rules! wrap_option {
                () => (None);
                ($x:literal) => (Some($x));
            }

            pub(crate) fn get_configuration_metadata() -> Vec<ClippyConfiguration> {
                vec![
                    $(
                        {
                            let deprecation_reason = wrap_option!($($dep)?);

                            ClippyConfiguration::new(
                                stringify!($name),
                                stringify!($ty),
                                format!("{:?}", super::defaults::$name()),
                                concat!($($doc, '\n',)*),
                                deprecation_reason,
                            )
                        },
                    )+
                ]
            }
        }
    };
}

define_Conf! {
    /// Lint: ENUM_VARIANT_NAMES, LARGE_TYPES_PASSED_BY_VALUE, TRIVIALLY_COPY_PASS_BY_REF, UNNECESSARY_WRAPS, UPPER_CASE_ACRONYMS, WRONG_SELF_CONVENTION, BOX_COLLECTION, REDUNDANT_ALLOCATION, RC_BUFFER, VEC_BOX, OPTION_OPTION, LINKEDLIST, RC_MUTEX.
    ///
    /// Suppress lints whenever the suggested change would cause breakage for other crates.
    (avoid_breaking_exported_api: bool = true),
    /// Lint: MANUAL_SPLIT_ONCE, MANUAL_STR_REPEAT, CLONED_INSTEAD_OF_COPIED, REDUNDANT_FIELD_NAMES, REDUNDANT_STATIC_LIFETIMES, FILTER_MAP_NEXT, CHECKED_CONVERSIONS, MANUAL_RANGE_CONTAINS, USE_SELF, MEM_REPLACE_WITH_DEFAULT, MANUAL_NON_EXHAUSTIVE, OPTION_AS_REF_DEREF, MAP_UNWRAP_OR, MATCH_LIKE_MATCHES_MACRO, MANUAL_STRIP, MISSING_CONST_FOR_FN, UNNESTED_OR_PATTERNS, FROM_OVER_INTO, PTR_AS_PTR, IF_THEN_SOME_ELSE_NONE, APPROX_CONSTANT, DEPRECATED_CFG_ATTR, INDEX_REFUTABLE_SLICE, MAP_CLONE, BORROW_AS_PTR, MANUAL_BITS, ERR_EXPECT, CAST_ABS_TO_UNSIGNED.
    ///
    /// The minimum rust version that the project supports
    (msrv: Option<String> = None),
    /// Lint: BLACKLISTED_NAME.
    ///
    /// The list of blacklisted names to lint about. NB: `bar` is not here since it has legitimate uses
    (blacklisted_names: Vec<String> = ["foo", "baz", "quux"].iter().map(ToString::to_string).collect()),
    /// Lint: COGNITIVE_COMPLEXITY.
    ///
    /// The maximum cognitive complexity a function can have
    (cognitive_complexity_threshold: u64 = 25),
    /// DEPRECATED LINT: CYCLOMATIC_COMPLEXITY.
    ///
    /// Use the Cognitive Complexity lint instead.
    #[conf_deprecated("Please use `cognitive-complexity-threshold` instead")]
    (cyclomatic_complexity_threshold: Option<u64> = None),
    /// Lint: DOC_MARKDOWN.
    ///
    /// The list of words this lint should not consider as identifiers needing ticks
    (doc_valid_idents: Vec<String> = [
        "KiB", "MiB", "GiB", "TiB", "PiB", "EiB",
        "DirectX",
        "ECMAScript",
        "GPLv2", "GPLv3",
        "GitHub", "GitLab",
        "IPv4", "IPv6",
        "ClojureScript", "CoffeeScript", "JavaScript", "PureScript", "TypeScript",
        "NaN", "NaNs",
        "OAuth", "GraphQL",
        "OCaml",
        "OpenGL", "OpenMP", "OpenSSH", "OpenSSL", "OpenStreetMap", "OpenDNS",
        "WebGL",
        "TensorFlow",
        "TrueType",
        "iOS", "macOS", "FreeBSD",
        "TeX", "LaTeX", "BibTeX", "BibLaTeX",
        "MinGW",
        "CamelCase",
    ].iter().map(ToString::to_string).collect()),
    /// Lint: TOO_MANY_ARGUMENTS.
    ///
    /// The maximum number of argument a function or method can have
    (too_many_arguments_threshold: u64 = 7),
    /// Lint: TYPE_COMPLEXITY.
    ///
    /// The maximum complexity a type can have
    (type_complexity_threshold: u64 = 250),
    /// Lint: MANY_SINGLE_CHAR_NAMES.
    ///
    /// The maximum number of single char bindings a scope may have
    (single_char_binding_names_threshold: u64 = 4),
    /// Lint: BOXED_LOCAL, USELESS_VEC.
    ///
    /// The maximum size of objects (in bytes) that will be linted. Larger objects are ok on the heap
    (too_large_for_stack: u64 = 200),
    /// Lint: ENUM_VARIANT_NAMES.
    ///
    /// The minimum number of enum variants for the lints about variant names to trigger
    (enum_variant_name_threshold: u64 = 3),
    /// Lint: LARGE_ENUM_VARIANT.
    ///
    /// The maximum size of an enum's variant to avoid box suggestion
    (enum_variant_size_threshold: u64 = 200),
    /// Lint: VERBOSE_BIT_MASK.
    ///
    /// The maximum allowed size of a bit mask before suggesting to use 'trailing_zeros'
    (verbose_bit_mask_threshold: u64 = 1),
    /// Lint: DECIMAL_LITERAL_REPRESENTATION.
    ///
    /// The lower bound for linting decimal literals
    (literal_representation_threshold: u64 = 16384),
    /// Lint: TRIVIALLY_COPY_PASS_BY_REF.
    ///
    /// The maximum size (in bytes) to consider a `Copy` type for passing by value instead of by reference.
    (trivial_copy_size_limit: Option<u64> = None),
    /// Lint: LARGE_TYPE_PASS_BY_MOVE.
    ///
    /// The minimum size (in bytes) to consider a type for passing by reference instead of by value.
    (pass_by_value_size_limit: u64 = 256),
    /// Lint: TOO_MANY_LINES.
    ///
    /// The maximum number of lines a function or method can have
    (too_many_lines_threshold: u64 = 100),
    /// Lint: LARGE_STACK_ARRAYS, LARGE_CONST_ARRAYS.
    ///
    /// The maximum allowed size for arrays on the stack
    (array_size_threshold: u64 = 512_000),
    /// Lint: VEC_BOX.
    ///
    /// The size of the boxed type in bytes, where boxing in a `Vec` is allowed
    (vec_box_size_threshold: u64 = 4096),
    /// Lint: TYPE_REPETITION_IN_BOUNDS.
    ///
    /// The maximum number of bounds a trait can have to be linted
    (max_trait_bounds: u64 = 3),
    /// Lint: STRUCT_EXCESSIVE_BOOLS.
    ///
    /// The maximum number of bool fields a struct can have
    (max_struct_bools: u64 = 3),
    /// Lint: FN_PARAMS_EXCESSIVE_BOOLS.
    ///
    /// The maximum number of bool parameters a function can have
    (max_fn_params_bools: u64 = 3),
    /// Lint: WILDCARD_IMPORTS.
    ///
    /// Whether to allow certain wildcard imports (prelude, super in tests).
    (warn_on_all_wildcard_imports: bool = false),
    /// Lint: DISALLOWED_METHODS.
    ///
    /// The list of disallowed methods, written as fully qualified paths.
    (disallowed_methods: Vec<crate::utils::conf::DisallowedMethod> = Vec::new()),
    /// Lint: DISALLOWED_TYPES.
    ///
    /// The list of disallowed types, written as fully qualified paths.
    (disallowed_types: Vec<crate::utils::conf::DisallowedType> = Vec::new()),
    /// Lint: UNREADABLE_LITERAL.
    ///
    /// Should the fraction of a decimal be linted to include separators.
    (unreadable_literal_lint_fractions: bool = true),
    /// Lint: UPPER_CASE_ACRONYMS.
    ///
    /// Enables verbose mode. Triggers if there is more than one uppercase char next to each other
    (upper_case_acronyms_aggressive: bool = false),
    /// Lint: _CARGO_COMMON_METADATA.
    ///
    /// For internal testing only, ignores the current `publish` settings in the Cargo manifest.
    (cargo_ignore_publish: bool = false),
    /// Lint: NONSTANDARD_MACRO_BRACES.
    ///
    /// Enforce the named macros always use the braces specified.
    ///
    /// A `MacroMatcher` can be added like so `{ name = "macro_name", brace = "(" }`. If the macro
    /// is could be used with a full path two `MacroMatcher`s have to be added one with the full path
    /// `crate_name::macro_name` and one with just the macro name.
    (standard_macro_braces: Vec<crate::nonstandard_macro_braces::MacroMatcher> = Vec::new()),
    /// Lint: MISSING_ENFORCED_IMPORT_RENAMES.
    ///
    /// The list of imports to always rename, a fully qualified path followed by the rename.
    (enforced_import_renames: Vec<crate::utils::conf::Rename> = Vec::new()),
    /// Lint: DISALLOWED_SCRIPT_IDENTS.
    ///
    /// The list of unicode scripts allowed to be used in the scope.
    (allowed_scripts: Vec<String> = ["Latin"].iter().map(ToString::to_string).collect()),
    /// Lint: NON_SEND_FIELDS_IN_SEND_TY.
    ///
    /// Whether to apply the raw pointer heuristic to determine if a type is `Send`.
    (enable_raw_pointer_heuristic_for_send: bool = true),
    /// Lint: INDEX_REFUTABLE_SLICE.
    ///
    /// When Clippy suggests using a slice pattern, this is the maximum number of elements allowed in
    /// the slice pattern that is suggested. If more elements would be necessary, the lint is suppressed.
    /// For example, `[_, _, _, e, ..]` is a slice pattern with 4 elements.
    (max_suggested_slice_pattern_length: u64 = 3),
    /// Lint: AWAIT_HOLDING_INVALID_TYPE
    (await_holding_invalid_types: Vec<crate::utils::conf::DisallowedType> = Vec::new()),
    /// Lint: LARGE_INCLUDE_FILE.
    ///
    /// The maximum size of a file included via `include_bytes!()` or `include_str!()`, in bytes
    (max_include_file_size: u64 = 1_000_000),
<<<<<<< HEAD
=======
    /// Lint: EXPECT_USED.
    ///
    /// Whether `expect` should be allowed in test functions
    (allow_expect_in_tests: bool = false),
    /// Lint: UNWRAP_USED.
    ///
    /// Whether `unwrap` should be allowed in test functions
    (allow_unwrap_in_tests: bool = false),
>>>>>>> 6f26383f
}

/// Search for the configuration file.
pub fn lookup_conf_file() -> io::Result<Option<PathBuf>> {
    /// Possible filename to search for.
    const CONFIG_FILE_NAMES: [&str; 2] = [".clippy.toml", "clippy.toml"];

    // Start looking for a config file in CLIPPY_CONF_DIR, or failing that, CARGO_MANIFEST_DIR.
    // If neither of those exist, use ".".
    let mut current = env::var_os("CLIPPY_CONF_DIR")
        .or_else(|| env::var_os("CARGO_MANIFEST_DIR"))
        .map_or_else(|| PathBuf::from("."), PathBuf::from);

    let mut found_config: Option<PathBuf> = None;

    loop {
        for config_file_name in &CONFIG_FILE_NAMES {
            if let Ok(config_file) = current.join(config_file_name).canonicalize() {
                match fs::metadata(&config_file) {
                    Err(e) if e.kind() == io::ErrorKind::NotFound => {},
                    Err(e) => return Err(e),
                    Ok(md) if md.is_dir() => {},
                    Ok(_) => {
                        // warn if we happen to find two config files #8323
                        if let Some(ref found_config_) = found_config {
                            eprintln!(
                                "Using config file `{}`\nWarning: `{}` will be ignored.",
                                found_config_.display(),
                                config_file.display(),
                            );
                        } else {
                            found_config = Some(config_file);
                        }
                    },
                }
            }
        }

        if found_config.is_some() {
            return Ok(found_config);
        }

        // If the current directory has no parent, we're done searching.
        if !current.pop() {
            return Ok(None);
        }
    }
}

/// Read the `toml` configuration file.
///
/// In case of error, the function tries to continue as much as possible.
pub fn read(path: &Path) -> TryConf {
    let content = match fs::read_to_string(path) {
        Err(e) => return TryConf::from_error(e),
        Ok(content) => content,
    };
    toml::from_str(&content).unwrap_or_else(TryConf::from_error)
}

const SEPARATOR_WIDTH: usize = 4;

// Check whether the error is "unknown field" and, if so, list the available fields sorted and at
// least one per line, more if `CLIPPY_TERMINAL_WIDTH` is set and allows it.
pub fn format_error(error: Box<dyn Error>) -> String {
    let s = error.to_string();

    if_chain! {
        if error.downcast::<toml::de::Error>().is_ok();
        if let Some((prefix, mut fields, suffix)) = parse_unknown_field_message(&s);
        then {
            use fmt::Write;

            fields.sort_unstable();

            let (rows, column_widths) = calculate_dimensions(&fields);

            let mut msg = String::from(prefix);
            for row in 0..rows {
                write!(msg, "\n").unwrap();
                for (column, column_width) in column_widths.iter().copied().enumerate() {
                    let index = column * rows + row;
                    let field = fields.get(index).copied().unwrap_or_default();
                    write!(
                        msg,
                        "{:separator_width$}{:field_width$}",
                        " ",
                        field,
                        separator_width = SEPARATOR_WIDTH,
                        field_width = column_width
                    )
                    .unwrap();
                }
            }
            write!(msg, "\n{}", suffix).unwrap();
            msg
        } else {
            s
        }
    }
}

// `parse_unknown_field_message` will become unnecessary if
// https://github.com/alexcrichton/toml-rs/pull/364 is merged.
fn parse_unknown_field_message(s: &str) -> Option<(&str, Vec<&str>, &str)> {
    // An "unknown field" message has the following form:
    //   unknown field `UNKNOWN`, expected one of `FIELD0`, `FIELD1`, ..., `FIELDN` at line X column Y
    //                                           ^^      ^^^^                     ^^
    if_chain! {
        if s.starts_with("unknown field");
        let slices = s.split("`, `").collect::<Vec<_>>();
        let n = slices.len();
        if n >= 2;
        if let Some((prefix, first_field)) = slices[0].rsplit_once(" `");
        if let Some((last_field, suffix)) = slices[n - 1].split_once("` ");
        then {
            let fields = iter::once(first_field)
                .chain(slices[1..n - 1].iter().copied())
                .chain(iter::once(last_field))
                .collect::<Vec<_>>();
            Some((prefix, fields, suffix))
        } else {
            None
        }
    }
}

fn calculate_dimensions(fields: &[&str]) -> (usize, Vec<usize>) {
    let columns = env::var("CLIPPY_TERMINAL_WIDTH")
        .ok()
        .and_then(|s| <usize as FromStr>::from_str(&s).ok())
        .map_or(1, |terminal_width| {
            let max_field_width = fields.iter().map(|field| field.len()).max().unwrap();
            cmp::max(1, terminal_width / (SEPARATOR_WIDTH + max_field_width))
        });

    let rows = (fields.len() + (columns - 1)) / columns;

    let column_widths = (0..columns)
        .map(|column| {
            if column < columns - 1 {
                (0..rows)
                    .map(|row| {
                        let index = column * rows + row;
                        let field = fields.get(index).copied().unwrap_or_default();
                        field.len()
                    })
                    .max()
                    .unwrap()
            } else {
                // Avoid adding extra space to the last column.
                0
            }
        })
        .collect::<Vec<_>>();

    (rows, column_widths)
}<|MERGE_RESOLUTION|>--- conflicted
+++ resolved
@@ -332,8 +332,6 @@
     ///
     /// The maximum size of a file included via `include_bytes!()` or `include_str!()`, in bytes
     (max_include_file_size: u64 = 1_000_000),
-<<<<<<< HEAD
-=======
     /// Lint: EXPECT_USED.
     ///
     /// Whether `expect` should be allowed in test functions
@@ -342,7 +340,6 @@
     ///
     /// Whether `unwrap` should be allowed in test functions
     (allow_unwrap_in_tests: bool = false),
->>>>>>> 6f26383f
 }
 
 /// Search for the configuration file.
