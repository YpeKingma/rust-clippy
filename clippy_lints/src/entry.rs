use clippy_utils::diagnostics::{span_lint, span_lint_and_sugg};
use clippy_utils::source::{reindent_multiline, snippet_indent, snippet_with_applicability, snippet_with_context};
<<<<<<< HEAD
=======
use clippy_utils::ty::is_copy;
>>>>>>> f2feb0f1
use clippy_utils::visitors::for_each_expr;
use clippy_utils::{
    SpanlessEq, can_move_expr_to_closure_no_visit, higher, is_expr_final_block_expr, is_expr_used_or_unified,
    peel_hir_expr_while,
};
use core::fmt::{self, Write};
use rustc_errors::Applicability;
use rustc_hir::hir_id::HirIdSet;
use rustc_hir::intravisit::{Visitor, walk_body, walk_expr};
use rustc_hir::{Block, Expr, ExprKind, HirId, Pat, Stmt, StmtKind, UnOp};
use rustc_lint::{LateContext, LateLintPass};
use rustc_session::declare_lint_pass;
use rustc_span::{DUMMY_SP, Span, SyntaxContext, sym};
use std::ops::ControlFlow;

declare_clippy_lint! {
    /// ### What it does
    /// Checks for usage of `contains_key` + `insert` on `HashMap`
    /// or `BTreeMap`.
    ///
    /// ### Why is this bad?
    /// Using `entry` is more efficient.
    ///
    /// ### Known problems
    /// The suggestion may have type inference errors in some cases. e.g.
    /// ```no_run
    /// let mut map = std::collections::HashMap::new();
    /// let _ = if !map.contains_key(&0) {
    ///     map.insert(0, 0)
    /// } else {
    ///     None
    /// };
    /// ```
    ///
    /// ### Example
    /// ```no_run
    /// # use std::collections::HashMap;
    /// # let mut map = HashMap::new();
    /// # let k = 1;
    /// # let v = 1;
    /// if !map.contains_key(&k) {
    ///     map.insert(k, v);
    /// }
    /// ```
    /// Use instead:
    /// ```no_run
    /// # use std::collections::HashMap;
    /// # let mut map = HashMap::new();
    /// # let k = 1;
    /// # let v = 1;
    /// map.entry(k).or_insert(v);
    /// ```
    #[clippy::version = "pre 1.29.0"]
    pub MAP_ENTRY,
    perf,
    "use of `contains_key` followed by `insert` on a `HashMap` or `BTreeMap`"
}

declare_lint_pass!(HashMapPass => [MAP_ENTRY]);

impl<'tcx> LateLintPass<'tcx> for HashMapPass {
    #[expect(clippy::too_many_lines)]
    fn check_expr(&mut self, cx: &LateContext<'tcx>, expr: &'tcx Expr<'_>) {
        if expr.span.from_expansion() {
            return;
        }

        let Some(higher::If {
            cond: cond_expr,
            then: then_expr,
            r#else: else_expr,
        }) = higher::If::hir(expr)
        else {
            return;
        };

        let Some((map_ty, contains_expr)) = try_parse_contains(cx, cond_expr) else {
            return;
        };

        let Some(then_search) = find_insert_calls(cx, &contains_expr, then_expr) else {
            return;
        };

        let lint_msg = format!("usage of `contains_key` followed by `insert` on a `{}`", map_ty.name());
        let mut app = Applicability::MachineApplicable;
        let map_str = snippet_with_context(cx, contains_expr.map.span, contains_expr.call_ctxt, "..", &mut app).0;
        let key_str = snippet_with_context(cx, contains_expr.key.span, contains_expr.call_ctxt, "..", &mut app).0;

        let sugg = if let Some(else_expr) = else_expr {
            let Some(else_search) = find_insert_calls(cx, &contains_expr, else_expr) else {
                return;
            };

            if then_search.is_key_used_and_no_copy || else_search.is_key_used_and_no_copy {
                span_lint(cx, MAP_ENTRY, expr.span, lint_msg);
                return;
            }

            if then_search.edits.is_empty() && else_search.edits.is_empty() {
                // No insertions
                return;
            } else if then_search.edits.is_empty() || else_search.edits.is_empty() {
                // if .. { insert } else { .. } or if .. { .. } else { insert }
                let ((then_str, entry_kind), else_str) = match (else_search.edits.is_empty(), contains_expr.negated) {
                    (true, true) => (
                        then_search.snippet_vacant(cx, then_expr.span, &mut app),
                        snippet_with_applicability(cx, else_expr.span, "{ .. }", &mut app),
                    ),
                    (true, false) => (
                        then_search.snippet_occupied(cx, then_expr.span, &mut app),
                        snippet_with_applicability(cx, else_expr.span, "{ .. }", &mut app),
                    ),
                    (false, true) => (
                        else_search.snippet_occupied(cx, else_expr.span, &mut app),
                        snippet_with_applicability(cx, then_expr.span, "{ .. }", &mut app),
                    ),
                    (false, false) => (
                        else_search.snippet_vacant(cx, else_expr.span, &mut app),
                        snippet_with_applicability(cx, then_expr.span, "{ .. }", &mut app),
                    ),
                };
                format!(
                    "if let {}::{entry_kind} = {map_str}.entry({key_str}) {then_str} else {else_str}",
                    map_ty.entry_path(),
                )
            } else {
                // if .. { insert } else { insert }
                let ((then_str, then_entry), (else_str, else_entry)) = if contains_expr.negated {
                    (
                        then_search.snippet_vacant(cx, then_expr.span, &mut app),
                        else_search.snippet_occupied(cx, else_expr.span, &mut app),
                    )
                } else {
                    (
                        then_search.snippet_occupied(cx, then_expr.span, &mut app),
                        else_search.snippet_vacant(cx, else_expr.span, &mut app),
                    )
                };
                let indent_str = snippet_indent(cx, expr.span);
                let indent_str = indent_str.as_deref().unwrap_or("");
                format!(
                    "match {map_str}.entry({key_str}) {{\n{indent_str}    {entry}::{then_entry} => {}\n\
                        {indent_str}    {entry}::{else_entry} => {}\n{indent_str}}}",
                    reindent_multiline(&then_str, true, Some(4 + indent_str.len())),
                    reindent_multiline(&else_str, true, Some(4 + indent_str.len())),
                    entry = map_ty.entry_path(),
                )
            }
        } else {
            if then_search.edits.is_empty() {
                // no insertions
                return;
            }

            // if .. { insert }
            if !then_search.allow_insert_closure {
                let (body_str, entry_kind) = if contains_expr.negated {
                    then_search.snippet_vacant(cx, then_expr.span, &mut app)
                } else {
                    then_search.snippet_occupied(cx, then_expr.span, &mut app)
                };
                format!(
                    "if let {}::{entry_kind} = {map_str}.entry({key_str}) {body_str}",
                    map_ty.entry_path(),
                )
            } else if let Some(insertion) = then_search.as_single_insertion() {
                let value_str = snippet_with_context(cx, insertion.value.span, then_expr.span.ctxt(), "..", &mut app).0;
                if contains_expr.negated {
                    if insertion.value.can_have_side_effects() {
                        format!("{map_str}.entry({key_str}).or_insert_with(|| {value_str});")
                    } else {
                        format!("{map_str}.entry({key_str}).or_insert({value_str});")
                    }
                } else {
                    // TODO: suggest using `if let Some(v) = map.get_mut(k) { .. }` here.
                    // This would need to be a different lint.
                    return;
                }
            } else {
                let block_str = then_search.snippet_closure(cx, then_expr.span, &mut app);
                if contains_expr.negated {
                    format!("{map_str}.entry({key_str}).or_insert_with(|| {block_str});")
                } else {
                    // TODO: suggest using `if let Some(v) = map.get_mut(k) { .. }` here.
                    // This would need to be a different lint.
                    return;
                }
            }
        };

        span_lint_and_sugg(cx, MAP_ENTRY, expr.span, lint_msg, "try", sugg, app);
    }
}

#[derive(Clone, Copy)]
enum MapType {
    Hash,
    BTree,
}
impl MapType {
    fn name(self) -> &'static str {
        match self {
            Self::Hash => "HashMap",
            Self::BTree => "BTreeMap",
        }
    }
    fn entry_path(self) -> &'static str {
        match self {
            Self::Hash => "std::collections::hash_map::Entry",
            Self::BTree => "std::collections::btree_map::Entry",
        }
    }
}

/// Details on an expression checking whether a map contains a key.
///
/// For instance, with the following:
/// ```ignore
/// !!!self.the_map.contains_key("the_key")
/// ```
///
/// - `negated` will be set to `true` (the 3 `!` negate the condition)
/// - `map` will be the `self.the_map` expression
/// - `key` will be the `"the_key"` expression
struct ContainsExpr<'tcx> {
    /// Whether the check for `contains_key` was negated.
    negated: bool,
    /// The map on which the check is performed.
    map: &'tcx Expr<'tcx>,
    /// The key that is checked to be contained.
    key: &'tcx Expr<'tcx>,
    /// The context of the whole condition expression.
    call_ctxt: SyntaxContext,
}

/// Inspect the given expression and return details about the `contains_key` check.
///
/// If the given expression is not a `contains_key` check against a `BTreeMap` or a `HashMap`,
/// return `None`.
fn try_parse_contains<'tcx>(cx: &LateContext<'_>, expr: &'tcx Expr<'_>) -> Option<(MapType, ContainsExpr<'tcx>)> {
    let mut negated = false;
    let expr = peel_hir_expr_while(expr, |e| match e.kind {
        ExprKind::Unary(UnOp::Not, e) => {
            negated = !negated;
            Some(e)
        },
        _ => None,
    });

    match expr.kind {
        ExprKind::MethodCall(
            _,
            map,
            [
                Expr {
                    kind: ExprKind::AddrOf(_, _, key),
                    span: key_span,
                    ..
                },
            ],
            _,
        ) if key_span.eq_ctxt(expr.span) => {
            let id = cx.typeck_results().type_dependent_def_id(expr.hir_id)?;
            let expr = ContainsExpr {
                negated,
                map,
                key,
                call_ctxt: expr.span.ctxt(),
            };
            if cx.tcx.is_diagnostic_item(sym::btreemap_contains_key, id) {
                Some((MapType::BTree, expr))
            } else if cx.tcx.is_diagnostic_item(sym::hashmap_contains_key, id) {
                Some((MapType::Hash, expr))
            } else {
                None
            }
        },
        _ => None,
    }
}

/// Details on an expression inserting a key into a map.
///
/// For instance, on the following:
/// ```ignore
/// self.the_map.insert("the_key", 3 + 4);
/// ```
///
/// - `map` will be the `self.the_map` expression
/// - `key` will be the `"the_key"` expression
/// - `value` will be the `3 + 4` expression
struct InsertExpr<'tcx> {
    /// The map into which the insertion is performed.
    map: &'tcx Expr<'tcx>,
    /// The key at which to insert.
    key: &'tcx Expr<'tcx>,
    /// The value to insert.
    value: &'tcx Expr<'tcx>,
}

/// Inspect the given expression and return details about the `insert` call.
///
/// If the given expression is not an `insert` call into a `BTreeMap` or a `HashMap`, return `None`.
fn try_parse_insert<'tcx>(cx: &LateContext<'tcx>, expr: &'tcx Expr<'_>) -> Option<InsertExpr<'tcx>> {
    if let ExprKind::MethodCall(_, map, [key, value], _) = expr.kind {
        let id = cx.typeck_results().type_dependent_def_id(expr.hir_id)?;
        if cx.tcx.is_diagnostic_item(sym::btreemap_insert, id) || cx.tcx.is_diagnostic_item(sym::hashmap_insert, id) {
            Some(InsertExpr { map, key, value })
        } else {
            None
        }
    } else {
        None
    }
}

/// An edit that will need to be made to move the expression to use the entry api
#[derive(Clone, Copy)]
enum Edit<'tcx> {
    /// A semicolon that needs to be removed. Used to create a closure for `insert_with`.
    RemoveSemi(Span),
    /// An insertion into the map.
    Insertion(Insertion<'tcx>),
}
impl<'tcx> Edit<'tcx> {
    fn as_insertion(self) -> Option<Insertion<'tcx>> {
        if let Self::Insertion(i) = self { Some(i) } else { None }
    }
}
#[derive(Clone, Copy, Debug)]
struct Insertion<'tcx> {
    call: &'tcx Expr<'tcx>,
    value: &'tcx Expr<'tcx>,
}

/// This visitor needs to do multiple things:
/// * Find all usages of the map. An insertion can only be made before any other usages of the map.
/// * Determine if there's an insertion using the same key. There's no need for the entry api
///   otherwise.
/// * Determine if the final statement executed is an insertion. This is needed to use
///   `or_insert_with`.
/// * Determine if there's any sub-expression that can't be placed in a closure.
/// * Determine if there's only a single insert statement. `or_insert` can be used in this case.
#[expect(clippy::struct_excessive_bools)]
struct InsertSearcher<'cx, 'tcx> {
    cx: &'cx LateContext<'tcx>,
    /// The map expression used in the contains call.
    map: &'tcx Expr<'tcx>,
    /// The key expression used in the contains call.
    key: &'tcx Expr<'tcx>,
    /// The context of the top level block. All insert calls must be in the same context.
    ctxt: SyntaxContext,
    /// The spanless equality utility used to compare expressions.
    spanless_eq: SpanlessEq<'cx, 'tcx>,
    /// Whether this expression can be safely moved into a closure.
    allow_insert_closure: bool,
    /// Whether this expression can use the entry api.
    can_use_entry: bool,
    /// Whether this expression is the final expression in this code path. This may be a statement.
    in_tail_pos: bool,
    /// Is this expression a single insert. A slightly better suggestion can be made in this case.
    is_single_insert: bool,
    /// If the visitor has seen the map being used.
    is_map_used: bool,
    /// If the visitor has seen the key being used.
    is_key_used: bool,
    /// The locations where changes need to be made for the suggestion.
    edits: Vec<Edit<'tcx>>,
    /// A stack of loops the visitor is currently in.
    loops: Vec<HirId>,
    /// Local variables created in the expression. These don't need to be captured.
    locals: HirIdSet,
}
impl<'tcx> InsertSearcher<'_, 'tcx> {
    /// Visit the expression as a branch in control flow. Multiple insert calls can be used, but
    /// only if they are on separate code paths. This will return whether the map was used in the
    /// given expression.
    fn visit_cond_arm(&mut self, e: &'tcx Expr<'_>) -> bool {
        let is_map_used = self.is_map_used;
        let in_tail_pos = self.in_tail_pos;
        self.visit_expr(e);
        let res = self.is_map_used;
        self.is_map_used = is_map_used;
        self.in_tail_pos = in_tail_pos;
        res
    }

    /// Visit an expression which is not itself in a tail position, but other sibling expressions
    /// may be. e.g. if conditions
    fn visit_non_tail_expr(&mut self, e: &'tcx Expr<'_>) {
        let in_tail_pos = self.in_tail_pos;
        self.in_tail_pos = false;
        self.visit_expr(e);
        self.in_tail_pos = in_tail_pos;
    }

    /// Visit the key and value expression of an insert expression.
    /// There may not be uses of the map in either of those two either.
    fn visit_insert_expr_arguments(&mut self, e: &InsertExpr<'tcx>) {
        let in_tail_pos = self.in_tail_pos;
        let allow_insert_closure = self.allow_insert_closure;
        let is_single_insert = self.is_single_insert;
        walk_expr(self, e.key);
        walk_expr(self, e.value);
        self.in_tail_pos = in_tail_pos;
        self.allow_insert_closure = allow_insert_closure;
        self.is_single_insert = is_single_insert;
    }
}
impl<'tcx> Visitor<'tcx> for InsertSearcher<'_, 'tcx> {
    fn visit_stmt(&mut self, stmt: &'tcx Stmt<'_>) {
        match stmt.kind {
            StmtKind::Semi(e) => {
                self.visit_expr(e);

                if self.in_tail_pos && self.allow_insert_closure {
                    // The spans are used to slice the top level expression into multiple parts. This requires that
                    // they all come from the same part of the source code.
                    if stmt.span.ctxt() == self.ctxt && e.span.ctxt() == self.ctxt {
                        self.edits
                            .push(Edit::RemoveSemi(stmt.span.trim_start(e.span).unwrap_or(DUMMY_SP)));
                    } else {
                        self.allow_insert_closure = false;
                    }
                }
            },
            StmtKind::Expr(e) => self.visit_expr(e),
            StmtKind::Let(l) => {
                self.visit_pat(l.pat);
                if let Some(e) = l.init {
                    self.allow_insert_closure &= !self.in_tail_pos;
                    self.in_tail_pos = false;
                    self.is_single_insert = false;
                    self.visit_expr(e);
                }
                if let Some(els) = &l.els {
                    self.visit_block(els);
                }
            },
            StmtKind::Item(_) => {
                self.allow_insert_closure &= !self.in_tail_pos;
                self.is_single_insert = false;
            },
        }
    }

    fn visit_block(&mut self, block: &'tcx Block<'_>) {
        // If the block is in a tail position, then the last expression (possibly a statement) is in the
        // tail position. The rest, however, are not.
        match (block.stmts, block.expr) {
            ([], None) => {
                self.allow_insert_closure &= !self.in_tail_pos;
            },
            ([], Some(expr)) => self.visit_expr(expr),
            (stmts, Some(expr)) => {
                let in_tail_pos = self.in_tail_pos;
                self.in_tail_pos = false;
                for stmt in stmts {
                    self.visit_stmt(stmt);
                }
                self.in_tail_pos = in_tail_pos;
                self.visit_expr(expr);
            },
            ([stmts @ .., stmt], None) => {
                let in_tail_pos = self.in_tail_pos;
                self.in_tail_pos = false;
                for stmt in stmts {
                    self.visit_stmt(stmt);
                }
                self.in_tail_pos = in_tail_pos;
                self.visit_stmt(stmt);
            },
        }
    }

    fn visit_expr(&mut self, expr: &'tcx Expr<'_>) {
        if !self.can_use_entry {
            return;
        }

        match try_parse_insert(self.cx, expr) {
            Some(insert_expr) if self.spanless_eq.eq_expr(self.map, insert_expr.map) => {
                self.visit_insert_expr_arguments(&insert_expr);
                // Multiple inserts, inserts with a different key, and inserts from a macro can't use the entry api.
                if self.is_map_used
                    || !self.spanless_eq.eq_expr(self.key, insert_expr.key)
                    || expr.span.ctxt() != self.ctxt
                {
                    self.can_use_entry = false;
                    return;
                }

                self.edits.push(Edit::Insertion(Insertion {
                    call: expr,
                    value: insert_expr.value,
                }));
                self.is_map_used = true;
                self.allow_insert_closure &= self.in_tail_pos;

                // The value doesn't affect whether there is only a single insert expression.
                let is_single_insert = self.is_single_insert;
                self.visit_non_tail_expr(insert_expr.value);
                self.is_single_insert = is_single_insert;
            },
<<<<<<< HEAD
            _ if is_any_expr_in_map_used(self.cx, self.map, expr) => {
=======
            _ if is_any_expr_in_map_used(self.cx, &mut self.spanless_eq, self.map, expr) => {
>>>>>>> f2feb0f1
                self.is_map_used = true;
            },
            _ if self.spanless_eq.eq_expr(self.key, expr) => {
                self.is_key_used = true;
            },
            _ => match expr.kind {
                ExprKind::If(cond_expr, then_expr, Some(else_expr)) => {
                    self.is_single_insert = false;
                    self.visit_non_tail_expr(cond_expr);
                    // Each branch may contain it's own insert expression.
                    let mut is_map_used = self.visit_cond_arm(then_expr);
                    is_map_used |= self.visit_cond_arm(else_expr);
                    self.is_map_used = is_map_used;
                },
                ExprKind::Match(scrutinee_expr, arms, _) => {
                    self.is_single_insert = false;
                    self.visit_non_tail_expr(scrutinee_expr);
                    // Each branch may contain it's own insert expression.
                    let mut is_map_used = self.is_map_used;
                    for arm in arms {
                        self.visit_pat(arm.pat);
                        if let Some(guard) = arm.guard {
                            self.visit_non_tail_expr(guard);
                        }
                        is_map_used |= self.visit_cond_arm(arm.body);
                    }
                    self.is_map_used = is_map_used;
                },
                ExprKind::Loop(block, ..) => {
                    self.loops.push(expr.hir_id);
                    self.is_single_insert = false;
                    self.allow_insert_closure &= !self.in_tail_pos;
                    // Don't allow insertions inside of a loop.
                    let edit_len = self.edits.len();
                    self.visit_block(block);
                    if self.edits.len() != edit_len {
                        self.can_use_entry = false;
                    }
                    self.loops.pop();
                },
                ExprKind::Block(block, _) => self.visit_block(block),
                ExprKind::InlineAsm(_) => {
                    self.can_use_entry = false;
                },
                ExprKind::Closure(closure) => walk_body(self, self.cx.tcx.hir_body(closure.body)),
                _ => {
                    self.allow_insert_closure &= !self.in_tail_pos;
                    self.allow_insert_closure &=
                        can_move_expr_to_closure_no_visit(self.cx, expr, &self.loops, &self.locals);
                    // Sub expressions are no longer in the tail position.
                    self.is_single_insert = false;
                    self.in_tail_pos = false;
                    walk_expr(self, expr);
                },
            },
        }
    }

    fn visit_pat(&mut self, p: &'tcx Pat<'tcx>) {
        p.each_binding_or_first(&mut |_, id, _, _| {
            self.locals.insert(id);
        });
    }
}

/// Check if the given expression is used for each sub-expression in the given map.
/// For example, in map `a.b.c.my_map`, The expression `a.b.c.my_map`, `a.b.c`, `a.b`, and `a` are
/// all checked.
<<<<<<< HEAD
fn is_any_expr_in_map_used<'tcx>(cx: &LateContext<'tcx>, map: &'tcx Expr<'tcx>, expr: &'tcx Expr<'tcx>) -> bool {
    for_each_expr(cx, map, |e| {
        if SpanlessEq::new(cx).eq_expr(e, expr) {
=======
fn is_any_expr_in_map_used<'tcx>(
    cx: &LateContext<'tcx>,
    spanless_eq: &mut SpanlessEq<'_, 'tcx>,
    map: &'tcx Expr<'tcx>,
    expr: &'tcx Expr<'tcx>,
) -> bool {
    for_each_expr(cx, map, |e| {
        if spanless_eq.eq_expr(e, expr) {
>>>>>>> f2feb0f1
            return ControlFlow::Break(());
        }
        ControlFlow::Continue(())
    })
    .is_some()
}

struct InsertSearchResults<'tcx> {
    edits: Vec<Edit<'tcx>>,
    allow_insert_closure: bool,
    is_single_insert: bool,
    is_key_used_and_no_copy: bool,
}
impl<'tcx> InsertSearchResults<'tcx> {
    fn as_single_insertion(&self) -> Option<Insertion<'tcx>> {
        self.is_single_insert.then(|| self.edits[0].as_insertion().unwrap())
    }

    fn snippet(
        &self,
        cx: &LateContext<'_>,
        mut span: Span,
        app: &mut Applicability,
        write_wrapped: impl Fn(&mut String, Insertion<'_>, SyntaxContext, &mut Applicability),
    ) -> String {
        let ctxt = span.ctxt();
        let mut res = String::new();
        for insertion in self.edits.iter().filter_map(|e| e.as_insertion()) {
            res.push_str(&snippet_with_applicability(
                cx,
                span.until(insertion.call.span),
                "..",
                app,
            ));
            if is_expr_used_or_unified(cx.tcx, insertion.call) {
                write_wrapped(&mut res, insertion, ctxt, app);
            } else {
                let _: fmt::Result = write!(
                    res,
                    "e.insert({})",
                    snippet_with_context(cx, insertion.value.span, ctxt, "..", app).0
                );
            }
            span = span.trim_start(insertion.call.span).unwrap_or(DUMMY_SP);
        }
        res.push_str(&snippet_with_applicability(cx, span, "..", app));
        res
    }

    fn snippet_occupied(&self, cx: &LateContext<'_>, span: Span, app: &mut Applicability) -> (String, &'static str) {
        (
            self.snippet(cx, span, app, |res, insertion, ctxt, app| {
                // Insertion into a map would return `Some(&mut value)`, but the entry returns `&mut value`
                let _: fmt::Result = write!(
                    res,
                    "Some(e.insert({}))",
                    snippet_with_context(cx, insertion.value.span, ctxt, "..", app).0
                );
            }),
            "Occupied(mut e)",
        )
    }

    fn snippet_vacant(&self, cx: &LateContext<'_>, span: Span, app: &mut Applicability) -> (String, &'static str) {
        (
            self.snippet(cx, span, app, |res, insertion, ctxt, app| {
                // Insertion into a map would return `None`, but the entry returns a mutable reference.
                let _: fmt::Result = if is_expr_final_block_expr(cx.tcx, insertion.call) {
                    write!(
                        res,
                        "e.insert({});\n{}None",
                        snippet_with_context(cx, insertion.value.span, ctxt, "..", app).0,
                        snippet_indent(cx, insertion.call.span).as_deref().unwrap_or(""),
                    )
                } else {
                    write!(
                        res,
                        "{{ e.insert({}); None }}",
                        snippet_with_context(cx, insertion.value.span, ctxt, "..", app).0,
                    )
                };
            }),
            "Vacant(e)",
        )
    }

    fn snippet_closure(&self, cx: &LateContext<'_>, mut span: Span, app: &mut Applicability) -> String {
        let ctxt = span.ctxt();
        let mut res = String::new();
        for edit in &self.edits {
            match *edit {
                Edit::Insertion(insertion) => {
                    // Cut out the value from `map.insert(key, value)`
                    res.push_str(&snippet_with_applicability(
                        cx,
                        span.until(insertion.call.span),
                        "..",
                        app,
                    ));
                    res.push_str(&snippet_with_context(cx, insertion.value.span, ctxt, "..", app).0);
                    span = span.trim_start(insertion.call.span).unwrap_or(DUMMY_SP);
                },
                Edit::RemoveSemi(semi_span) => {
                    // Cut out the semicolon. This allows the value to be returned from the closure.
                    res.push_str(&snippet_with_applicability(cx, span.until(semi_span), "..", app));
                    span = span.trim_start(semi_span).unwrap_or(DUMMY_SP);
                },
            }
        }
        res.push_str(&snippet_with_applicability(cx, span, "..", app));
        res
    }
}

fn find_insert_calls<'tcx>(
    cx: &LateContext<'tcx>,
    contains_expr: &ContainsExpr<'tcx>,
    expr: &'tcx Expr<'_>,
) -> Option<InsertSearchResults<'tcx>> {
    let mut s = InsertSearcher {
        cx,
        map: contains_expr.map,
        key: contains_expr.key,
        ctxt: expr.span.ctxt(),
        spanless_eq: SpanlessEq::new(cx),
        allow_insert_closure: true,
        can_use_entry: true,
        in_tail_pos: true,
        is_single_insert: true,
        is_map_used: false,
        is_key_used: false,
        edits: Vec::new(),
        loops: Vec::new(),
        locals: HirIdSet::default(),
    };
    s.visit_expr(expr);
    let allow_insert_closure = s.allow_insert_closure;
    let is_single_insert = s.is_single_insert;
    let is_key_used_and_no_copy = s.is_key_used && !is_copy(cx, cx.typeck_results().expr_ty(contains_expr.key));
    let edits = s.edits;
    s.can_use_entry.then_some(InsertSearchResults {
        edits,
        allow_insert_closure,
        is_single_insert,
        is_key_used_and_no_copy,
    })
}<|MERGE_RESOLUTION|>--- conflicted
+++ resolved
@@ -1,9 +1,6 @@
 use clippy_utils::diagnostics::{span_lint, span_lint_and_sugg};
 use clippy_utils::source::{reindent_multiline, snippet_indent, snippet_with_applicability, snippet_with_context};
-<<<<<<< HEAD
-=======
 use clippy_utils::ty::is_copy;
->>>>>>> f2feb0f1
 use clippy_utils::visitors::for_each_expr;
 use clippy_utils::{
     SpanlessEq, can_move_expr_to_closure_no_visit, higher, is_expr_final_block_expr, is_expr_used_or_unified,
@@ -509,11 +506,7 @@
                 self.visit_non_tail_expr(insert_expr.value);
                 self.is_single_insert = is_single_insert;
             },
-<<<<<<< HEAD
-            _ if is_any_expr_in_map_used(self.cx, self.map, expr) => {
-=======
             _ if is_any_expr_in_map_used(self.cx, &mut self.spanless_eq, self.map, expr) => {
->>>>>>> f2feb0f1
                 self.is_map_used = true;
             },
             _ if self.spanless_eq.eq_expr(self.key, expr) => {
@@ -582,11 +575,6 @@
 /// Check if the given expression is used for each sub-expression in the given map.
 /// For example, in map `a.b.c.my_map`, The expression `a.b.c.my_map`, `a.b.c`, `a.b`, and `a` are
 /// all checked.
-<<<<<<< HEAD
-fn is_any_expr_in_map_used<'tcx>(cx: &LateContext<'tcx>, map: &'tcx Expr<'tcx>, expr: &'tcx Expr<'tcx>) -> bool {
-    for_each_expr(cx, map, |e| {
-        if SpanlessEq::new(cx).eq_expr(e, expr) {
-=======
 fn is_any_expr_in_map_used<'tcx>(
     cx: &LateContext<'tcx>,
     spanless_eq: &mut SpanlessEq<'_, 'tcx>,
@@ -595,7 +583,6 @@
 ) -> bool {
     for_each_expr(cx, map, |e| {
         if spanless_eq.eq_expr(e, expr) {
->>>>>>> f2feb0f1
             return ControlFlow::Break(());
         }
         ControlFlow::Continue(())
