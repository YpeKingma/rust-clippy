--- conflicted
+++ resolved
@@ -252,55 +252,6 @@
     }
 }
 
-<<<<<<< HEAD
-    fn check_if_let_some_or_err_and_early_return<'tcx>(&self, cx: &LateContext<'tcx>, expr: &Expr<'tcx>) {
-        if !self.inside_try_block()
-            && let Some(higher::IfLet {
-                let_pat,
-                let_expr,
-                if_then,
-                if_else,
-                ..
-            }) = higher::IfLet::hir(cx, expr)
-            && !is_else_clause(cx.tcx, expr)
-            && let PatKind::TupleStruct(ref path1, [field], ddpos) = let_pat.kind
-            && ddpos.as_opt_usize().is_none()
-            && let PatKind::Binding(BindingAnnotation(by_ref, _), bind_id, ident, None) = field.kind
-            && let caller_ty = cx.typeck_results().expr_ty(let_expr)
-            && let if_block = IfBlockType::IfLet(
-                cx.qpath_res(path1, let_pat.hir_id),
-                caller_ty,
-                ident.name,
-                let_expr,
-                if_then,
-                if_else,
-            )
-            && ((is_early_return(sym::Option, cx, &if_block) && path_to_local_id(peel_blocks(if_then), bind_id))
-                || is_early_return(sym::Result, cx, &if_block))
-            && if_else
-                .map(|e| eq_expr_value(cx, let_expr, peel_blocks(e)))
-                .filter(|e| *e)
-                .is_none()
-        {
-            let mut applicability = Applicability::MachineApplicable;
-            let receiver_str = snippet_with_applicability(cx, let_expr.span, "..", &mut applicability);
-            let requires_semi = matches!(cx.tcx.parent_hir_node(expr.hir_id), Node::Stmt(_));
-            let sugg = format!(
-                "{receiver_str}{}?{}",
-                if by_ref == ByRef::Yes { ".as_ref()" } else { "" },
-                if requires_semi { ";" } else { "" }
-            );
-            span_lint_and_sugg(
-                cx,
-                QUESTION_MARK,
-                expr.span,
-                "this block may be rewritten with the `?` operator",
-                "replace it with",
-                sugg,
-                applicability,
-            );
-        }
-=======
 fn check_if_let_some_or_err_and_early_return<'tcx>(cx: &LateContext<'tcx>, expr: &Expr<'tcx>) {
     if let Some(higher::IfLet {
         let_pat,
@@ -352,7 +303,6 @@
 impl QuestionMark {
     fn inside_try_block(&self) -> bool {
         self.try_block_depth_stack.last() > Some(&0)
->>>>>>> ba80e065
     }
 }
 
